from __future__ import absolute_import, division, print_function, unicode_literals

import numbers
import sys

import torch
import torch.distributed as dist


def is_available():
    return hasattr(torch._C, "_rpc_init")


if is_available() and not torch._C._rpc_init():
    raise RuntimeError("Failed to initialize torch.distributed.rpc")


if is_available():
    from . import api, backend_registry, functions
    from .api import *  # noqa: F401
    from .backend_registry import BackendType
    from .server_process_global_profiler import (
        _server_process_global_profile,
    )
    import torch.distributed.autograd as dist_autograd

    def init_rpc(
        name,
        backend=BackendType.PROCESS_GROUP,
        rank=-1,
        world_size=None,
        rpc_backend_options=None,
    ):
        r"""
        Initializes RPC primitives such as the local RPC agent
        and distributed autograd.

        Initializes the local RPC agent which immediately makes the current
        process ready to send and receive RPCs.

        Arguments:
            backend (BackendType, optional): The type of RPC backend
                implementation. Supported values include
                ``BackendType.PROCESS_GROUP`` (the default) and
                ``BackendType.TENSORPIPE``. See :ref:`rpc-backends` for more
                information.
            name (str): a globally unique name of this node. (e.g.,
                ``Trainer3``, ``ParameterServer2``, ``Master``, ``Worker1``)
                Name can only contain number, alphabet, underscore, and/or dash,
                and must be shorter than 128 characters.
            rank (int): a globally unique id/rank of this node.
            world_size (int): The number of workers in the group.
<<<<<<< HEAD
            rpc_backend_options (RpcBackendOptions, optional): The options
                passed to the RpcAgent constructor. It must be an agent-specific
                subclass of :class:`~torch.distributed.rpc.RpcBackendOptions`
                and contains agent-specific initialization configurations. By
                default, for all agents, it sets the default timeout to 60
                seconds and performs the rendezvous with an underlying process
                group initialized using ``init_method = "env://"``,
                meaning that environment variables ``MASTER_ADDRESS`` and
=======
            rpc_backend_options (RpcBackendOptions): The options passed to
                RpcAgent constructor. It contains RpcAgent specific
                initialization configurations. By default, it contains
                ``rpc_timeout = timedelta(seconds=60)``,
                ``init_method = "env://"``, ``num_send_recv_threads = 4`` for
                process group agent. If using the default
                ``rpc_backend_options``, RPC would initialize the underlying
                process group backend using ``init_method = "env://"``,
                meaning that environment variables ``MASTER_ADDR`` and
>>>>>>> 74a2cb87
                ``MASTER_PORT`` needs to be set properly. See
                :ref:`rpc-backends` for more information and find which options
                are available.
        """

        if not rpc_backend_options:
            # default construct a set of RPC backend options.
            rpc_backend_options = backend_registry.construct_rpc_backend_options(
                backend
            )

        # Rendezvous.
        # This rendezvous state sometimes is destroyed before all processes
        # finishing handshaking. To avoid that issue, we make it global to
        # keep it alive.
        global rendezvous_iterator
        rendezvous_iterator = torch.distributed.rendezvous(
            rpc_backend_options.init_method, rank=rank, world_size=world_size
        )
        store, _, _ = next(rendezvous_iterator)

        # Initialize autograd before RPC since _init_rpc_backend guarantees all
        # processes sync via the store. If we initialize autograd after RPC,
        # there could be a race where some nodes might have initialized autograd
        # and others might not have. As a result, a node calling
        # torch.distributed.autograd.backward() would run into errors since
        # other nodes might not have been initialized.
        dist_autograd._init(rank)

        # Initialize RPC.
        api._init_rpc_backend(backend, store, name, rank, world_size, rpc_backend_options)


    @api._require_initialized
    def _get_debug_info():
        from . import _rref_context_get_debug_info
        info = _rref_context_get_debug_info()
        info.update(api._get_current_rpc_agent().get_debug_info())
        info.update(dist_autograd._get_debug_info())
        return info<|MERGE_RESOLUTION|>--- conflicted
+++ resolved
@@ -50,7 +50,6 @@
                 and must be shorter than 128 characters.
             rank (int): a globally unique id/rank of this node.
             world_size (int): The number of workers in the group.
-<<<<<<< HEAD
             rpc_backend_options (RpcBackendOptions, optional): The options
                 passed to the RpcAgent constructor. It must be an agent-specific
                 subclass of :class:`~torch.distributed.rpc.RpcBackendOptions`
@@ -58,18 +57,7 @@
                 default, for all agents, it sets the default timeout to 60
                 seconds and performs the rendezvous with an underlying process
                 group initialized using ``init_method = "env://"``,
-                meaning that environment variables ``MASTER_ADDRESS`` and
-=======
-            rpc_backend_options (RpcBackendOptions): The options passed to
-                RpcAgent constructor. It contains RpcAgent specific
-                initialization configurations. By default, it contains
-                ``rpc_timeout = timedelta(seconds=60)``,
-                ``init_method = "env://"``, ``num_send_recv_threads = 4`` for
-                process group agent. If using the default
-                ``rpc_backend_options``, RPC would initialize the underlying
-                process group backend using ``init_method = "env://"``,
                 meaning that environment variables ``MASTER_ADDR`` and
->>>>>>> 74a2cb87
                 ``MASTER_PORT`` needs to be set properly. See
                 :ref:`rpc-backends` for more information and find which options
                 are available.

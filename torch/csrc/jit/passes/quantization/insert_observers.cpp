#include <torch/csrc/jit/passes/quantization/insert_observers.h>
#include <torch/csrc/jit/frontend/schema_matching.h>
#include <torch/csrc/jit/ir/subgraph_matcher.h>
#include <torch/csrc/jit/jit_log.h>
#include <torch/csrc/jit/passes/constant_pooling.h>
#include <torch/csrc/jit/passes/constant_propagation.h>
#include <torch/csrc/jit/passes/fuse_linear.h>
#include <torch/csrc/jit/passes/graph_rewrite_helper.h>
#include <torch/csrc/jit/passes/quantization/helper.h>

#include <regex>
#include <stack>

namespace torch {
namespace jit {

using ModuleQConfigMap = std::unordered_map<ModulePtr, c10::optional<QConfig>>;

namespace {

struct OptionalQConfigHash {
  inline size_t operator()(const c10::optional<QConfig>& qconfig_opt) const {
    if (qconfig_opt.has_value()) {
      const auto& m1 = std::get<0>(*qconfig_opt);
      const auto& m2 = std::get<1>(*qconfig_opt);
      constexpr int CONST = 7;
      return std::hash<Module>()(m1) + CONST * std::hash<Module>()(m2);
    }
    return 0;
  }
};
using QConfigTypePtrMap =
    std::unordered_map<c10::optional<QConfig>, TypePtr, OptionalQConfigHash>;
using NameModuleVector = std::vector<std::pair<std::string, Module>>;
using OptionalModuleVector = std::vector<c10::optional<Module>>;
using ModuleMethodVector = std::vector<std::pair<Module, std::string>>;
using graph_rewrite_helper::MatchFilter;
using graph_rewrite_helper::PatternInfo;
using graph_rewrite_helper::replaceConvolutionWithAtenConv;

// helper functions
void fillQConfigMap(
    const Module& module,
    const QConfigDict& qconfig_dict,
    ModuleQConfigMap& map,
    const std::string& key = "",
    const c10::optional<QConfig>& parent_qconfig = c10::nullopt) {
  c10::optional<QConfig> qconfig;
  if (qconfig_dict.find(key) != qconfig_dict.end()) {
    GRAPH_DEBUG("Got module config for key:", key);
    qconfig = qconfig_dict.at(key);
  } else {
    GRAPH_DEBUG("Inheriting qconfig from parent module:", key);
    qconfig = parent_qconfig;
  }
  map[module._ivalue()] = qconfig;

  for (const NameModule& s : module.named_children()) {
    std::string child_key;
    if (key == "") {
      child_key = s.name;
    } else {
      child_key = key + "." + s.name;
    }
    fillQConfigMap(s.value._ivalue(), qconfig_dict, map, child_key, qconfig);
  }
}

Module getObserverModuleFor(Value* v, const QConfig& qconfig) {
  return isWeight(v) ? std::get<1>(qconfig) : std::get<0>(qconfig);
}

// helper classes
class ModuleCloneHelper {
 public:
  /** Clone according to module qconfig map, this is for handling the case
   *  where we have two module instances sharing the same ClassType
   *  but configured with different QConfig
   *  code is copied and modified from
   * https://github.com/pytorch/pytorch/blob/master/torch/csrc/jit/api/module.cpp
   * inplace option means if the copy of the Tensor is deepcopy or not
   * if inplace is true, the cloned module will share the tensors with
   * original model instead of deepcopy them
   */
  Module clone(
      const Module& module,
      const ModuleQConfigMap& module_qconfig_map,
      bool inplace = false) {
    std::unordered_map<TypePtr, QConfigTypePtrMap> type_remap;
    IValue::HashAliasedIValueMap memo;
    return clone_impl(module, module_qconfig_map, type_remap, inplace, memo);
  }

 private:
  Module clone_impl(
      const Module& module,
      const ModuleQConfigMap& module_qconfig_map,
      std::unordered_map<TypePtr, QConfigTypePtrMap>& type_remap,
      bool inplace,
      IValue::HashAliasedIValueMap memo) {
    auto qconfig = module_qconfig_map.at(module._ivalue());
    auto type = module.type();
    // Create a new _ivalue in the same compilation unit.
    // Since now we have shared ClassType, we need to preserve the shared
    // ClassType during cloning, so we first use type and qconfig to check if
    // the type is already cloned, if so, we'll create a new module with the
    // cloned ClassType, if not, we'll create a new module and a new ClassType.
    bool type_already_cloned = type_remap.find(type) != type_remap.end() &&
        type_remap.at(type).find(qconfig) != type_remap.at(type).end();
    Module r;
    if (type_already_cloned) {
      // if we cloned the class type before, we'll reuse it
      Module new_module(
          module._ivalue()->compilation_unit(),
          type_remap.at(type).at(qconfig)->cast<ClassType>());
      r = new_module;
    } else {
      Module new_module(
          *type->name(), module._ivalue()->compilation_unit(), true);
      r = new_module;
      type_remap[type][module_qconfig_map.at(module._ivalue())] = r.type();
    }
    // Copy slots. If a slot is a module - recursively clone it.
    size_t N = type->numAttributes();
    for (size_t i = 0; i < N; ++i) {
      IValue s = module._ivalue()->getSlot(i);
      if (type->getAttribute(i)->is_module()) {
        const Module& orig = Module(s.toObject());
        Module cloned =
            clone_impl(orig, module_qconfig_map, type_remap, inplace, memo);
        r.register_module(type->getAttributeName(i), cloned);
      } else {
        // we'll deepcopy the IValue in non inplace option
        r.register_attribute(
            type->getAttributeName(i),
            type->getAttribute(i),
            inplace ? s : s.deepcopy(memo),
            type->is_parameter(i),
            type->is_buffer(i));
      }
    }

    // only clone the methods and constants if the ClassType is not cloned
    // before
    if (!type_already_cloned) {
      for (size_t i = 0; i < type->numConstants(); ++i) {
        r.type()->addConstant(type->getConstantName(i), type->getConstant(i));
      }
      // Clone methods remapping the types to the cloned ones.
      for (auto& fn : type->methods()) {
        clone_method(module, r, *fn, module_qconfig_map, type_remap);
      }
    }
    return r;
  }

  void remapTypes(
      Block* block,
      Value* self,
      const Module& source,
      Module& target,
      const ModuleQConfigMap& module_qconfig_map,
      const std::function<TypePtr(TypePtr, c10::optional<QConfig>)>&
          type_remap_fn) {
    // remap of %self will be done outside of the function
    // and we don't support the case when people pass in
    // module as argument of the method because in that case
    // we need to do more comprehensive analysis to decide the
    // QConfig for the module
    for (size_t i = 1; i < block->inputs().size(); ++i) {
      TORCH_CHECK(
          !block->inputs()[i]->type()->cast<ClassType>(),
          "We don't support quantizing methods that has Object as arguments");
    }
    for (Node* node : block->nodes()) {
      // remapping type for module instance
      if (node->kind() == prim::CallMethod) {
        Value* instance = node->inputs()[0];
        auto path = getModuleAccessPath(instance, self);
        auto child = findChildModule(source, path);
        auto qconfig = module_qconfig_map.at(child._ivalue());
        instance->setType(type_remap_fn(instance->type(), qconfig));
      }
      // We don't remap output and the remapping of module type
      // will be done in CallMethod, we don't support type remapping
      // for modules returned from methods or functions
      for (Block* sub_block : node->blocks()) {
        remapTypes(
            sub_block, self, source, target, module_qconfig_map, type_remap_fn);
      }
      for (Symbol name : node->attributeNames()) {
        if (node->kindOf(name) == AttributeKind::g) {
          remapTypes(
              node->g(name).get(),
              source,
              target,
              module_qconfig_map,
              type_remap_fn);
        } else if (node->kindOf(name) == AttributeKind::gs) {
          for (const auto& g : node->gs(name)) {
            remapTypes(
                g.get(), source, target, module_qconfig_map, type_remap_fn);
          }
        }
      }
    }
  }

  void remapTypes(
      Graph* graph,
      const Module& source,
      Module& target,
      const ModuleQConfigMap& module_qconfig_map,
      const std::function<TypePtr(TypePtr, c10::optional<QConfig>)>&
          type_remap_fn) {
    remapTypes(
        graph->block(),
        graph->inputs()[0],
        source,
        target,
        module_qconfig_map,
        type_remap_fn);
  }

  void clone_method(
      const Module& source,
      Module& target,
      const Function& method,
      const ModuleQConfigMap& module_qconfig_map,
      const std::unordered_map<TypePtr, QConfigTypePtrMap>& type_remap) {
    auto type_remap_fn = [&](TypePtr type_ptr,
                             const c10::optional<QConfig>& qconfig) {
      if (type_remap.find(type_ptr) != type_remap.end()) {
        const auto& qconfig_map = type_remap.at(type_ptr);
        if (qconfig_map.find(qconfig) != qconfig_map.end()) {
          return qconfig_map.at(qconfig);
        }
      }
      return type_ptr;
    };
    auto graph = method.graph()->copy();
    remapTypes(graph.get(), source, target, module_qconfig_map, type_remap_fn);
    // remap self
    graph->inputs()[0]->setType(target.type());
    const auto this_method_name =
        c10::QualifiedName(*target.type()->name(), method.name());
    auto copied = target._ivalue()->compilation_unit()->create_function(
        this_method_name, graph);
    target.type()->addMethod(copied);
    // we'll use default schema for cloned method
  }
};

class InsertObserversHelper {
 public:
  explicit InsertObserversHelper(
      const ModuleQConfigMap& map, QuantType quant_type)
      : module_qconfig_map_(map), quant_type_(quant_type) {}

  // TODO: replace (module, method_name) with graph?
  // preprocess to clean up the graph from tracing
  void preprocess(Module& module, const std::string& method_name);

  // Fill the map between the caller input/output to input/output
  // of called graph, this is used to navigate through the graph
  // to find the observer for a given value
  void fillBoundaryValueMap(Module& module, const std::string& method_name);


  // analyze the graph and record necessary information that can
  // be used in insert observers
  void analyze(Module& module, const std::string& method_name);

  /**
   * Recursively insert observers for the method, also we'll process
   * the nodes in the graph in the order of execution of these nodes
   * since we need the context information to decide whether we want to
   * observe/quantize a value a not, we don't want to observe a value multiple
   * times.
   *
   * arguemnt: is_entry_point means whether the current method is the forward
   * method of the top level module.
   *
   * Since we want to insert observers in the call site instead of in the called
   * graph, we'll postpone inserting observer to caller as much as possible, if
   * we know the current method is the outer most method, then
   * we will insert all observers in the graph instead of postpone this to the
   * parent, note that this assumes we don't have recursive method
   * calls
   *
   * returns a tuple of vectors of observer modules for input and output, these
   * are used for inserting observers for the input/output values
   * since we need to insert these values at call site.
   * And a vector of indexes of outputs that indicates whether the output value
   * is already observed or not, this is used for propagating the observed
   * property of a value through CallMethods, because we should skip inserting
   * observers for ops that don't require observation
   */
  std::tuple<OptionalModuleVector, OptionalModuleVector, std::vector<size_t>>
  insertObservers(
      Module& module,
      const std::string& method_name,
      bool is_entry_point = false,
      std::unordered_set<Value*> graph_observed_values =
          std::unordered_set<Value*>());

 private:
  std::tuple<OptionalModuleVector, OptionalModuleVector, std::vector<size_t>>
  insertObserversFor(
      Block* block,
      script::Module& module,
      // this is a reference because when we insert observer for a value
      // in one block it is also observed in another block, we don't want to
      // insert multiple observers for the same value
      std::unordered_set<Value*>& block_observed_values,
      bool is_entry_point = false,
      bool is_user_defined_function = false);

  // Record v as "ready for observation" by storing it in values_to_observe.
  // If v is a part of a delayed observation pattern, record v's descendant
  // (per delay rules) instead. The observers are inserted at a later stage
  // by reading the state created by this function.
  void recordObserved(
      Value* v,
      const Module& observer_module,
      std::unordered_map<Value*, Module>& values_to_observe,
      std::unordered_set<Value*>& block_observed_values);

  ModuleMethodVector getInvokedMethods(
      Module& module,
      const std::string& method_name);

  bool valueNeedsToBeQuantized(Value* v);

  bool isObserved(
      Value* v,
      const std::unordered_set<Value*>& block_observed_values) {
    return block_observed_values.count(v) || observed_values_.count(v);
  }

  // Fill the map from value to the corresponding observer module
  // this map is used in insertObservers to actually insert
  // observers to the module
  void fillValueObserverMap(Module& module, const std::string& method_name);

  // Clone observer module and add it to the original module,
  // and insert a call to observer forward function
  void insertObserverFor(
      Value* v,
      Module& module,
      const Module& observer_module,
      NameModuleVector& observer_name_and_modules);

  // Uses the state created by fillBoundaryValueMap and fillValueObserverMap
  // to return an observer configured for a value, if it is needed.
  c10::optional<Module> getObserverFor(Value* v);

  // Uses the state created by fillPassThroughValueMap to propage observed
  // property which should pass through from inputs to outputs.
  void propagateObservedProperty(
      Value* output,
      std::unordered_set<Value*>& block_observed_values);

  // for cat/add/mul we will only observe their output if their input
  // are observed
  bool shouldObserve(
      Node* n,
      const std::unordered_set<Value*>& block_observed_values) {
    if (isPropagateQuantSingleInputOp(n)) {
      return isObserved(n->input(0), block_observed_values);
    } else if (isPropagateQuantBinaryOp(n)) {
      // This checks both of the input should be tensor and observed.
      // There is one check that we didn't do here, which is
      // !isScalar(isObserved(n->input(1), block_observed_values)
      // to make sure input 1 is not a scalar, because scalar tensor input
      // for add/mul won't be observed with current rule, we can omit
      // this check here
      return isObserved(n->input(0), block_observed_values) &&
          isObserved(n->input(1), block_observed_values);
    }
    return true;
  }

  void delayObservingValuesInPattern(Graph& graph, const PatternInfo& pattern);

  // Find and mark known patterns such as conv-relu (and others) where
  // we should not insert observers in the middle of the pattern.
  void addValuesToDelayObservation(
      const Module& module,
      const std::string& method_name);

  // Fill the map from values to the list of values that can pass the observed
  // property to it
  void fillPassThroughValueMap(const std::shared_ptr<Graph>& graph);

  const ModuleQConfigMap& module_qconfig_map_;

  // Values we want to delay observation, used to delay the observation for
  // values in the middle of the ops that are supposed to be fused, e.g.
  // the output value of conv in the conv - relu pattern
  // the key is the intermediate output, e.g. output of conv
  // the value is the value we want to observe, e.g. output of relu
  //
  // example, assuming we want to delay conv-relu:
  //   %x1 = conv(%x0)
  //   %x2 = relu(%x1)
  //
  // delay_observation_map_ = {
  //   %x1: %x2,
  // }
  std::unordered_map<Value*, Value*> delay_observation_map_;

  std::unordered_set<Graph*> visited_graph_of_observer_map_;

  // Map of value to observer module configured for that value.
  std::unordered_map<Value*, Module> observer_for_value_;

  // Map from values from callsite into the values in the CallMethod graph
  // key of the map is the value from caller graph, and the value of the map
  // is the list of values in the callee graph (the graph
  // corresponding to the called method),
  // the reason it is a set is that a value in the caller graph
  // can both correspond to the output of one callee graph and input of another
  // callee graph.
  //
  // example:
  //   // top level module
  //   %x1 = conv(%x0)
  //   %x2 = prim::CallFunction(%foo, %x1)
  //
  //   // graph of %foo
  //   %y2 = conv(%y1)
  //   return %y2
  //
  // boundary_value_map = {
  //   // current module's output values to corresponding return values from
  //   subgraph %x2: %y2,
  //   // current module's input values to corresponding input value to subgraph
  //   %x1: %y1,
  // }
  std::unordered_map<Value*, std::unordered_set<Value*>> boundary_value_map_;

  std::unordered_set<Value*> observed_values_;

  // This is used for the observed values to pass through the ops like flatten,
  // so that output value of flatten does not need to be observed
  // key is the output of the op, value is a vector of values that need
  // to be observed in order to pass the observed property to the output
  //
  // example:
  //   %x1 = flatten(%x0) // pass_through
  //   %x2 = conv(%x1) // not pass_through
  //
  // pass_through_value_map_ = {
  //   %x1: [%x0],
  // }
  std::unordered_map<Value*, std::vector<Value*>> pass_through_value_map_;

  // Unique id generator for observer module, used for generating
  // unique observer names when we insert observer module, we
  // record the current unique id used to avoid incrementing from 0
  // every time to find a unique id.
  int uid_ = 0;
  // Set of observer forward call nodes
  std::unordered_set<Node*> observer_nodes_;
  // Map from block to a vector of observer name and observer modules we
  // want to add to the module instance that has the block
  std::unordered_map<Block*, NameModuleVector> block_observer_map_;

  // Type of quantization for this pass.
  QuantType quant_type_ = QuantType::STATIC;
  // These are the IR patterns we match to skip inserting observers.
  // They are compiled once on construction and used repeatedly within
  // the pass.

  // nn.Linear + nn.ReLU
  const PatternInfo nn_linear_nn_relu = PatternInfo::parse_from_str(
      R"(
graph(%self, %linear, %relu, %input):
    %first_output = prim::CallMethod[name="forward"](%linear, %input)
    %second_output = prim::CallMethod[name="forward\\d*"](%relu, %first_output)
    return (%second_output) )",
      {is_linear_module, is_relu_module});
  // nn.Linear + F.relu
  const PatternInfo nn_linear_f_relu = PatternInfo::parse_from_str(
      R"(
graph(%self, %linear, %relu, %input, %inplace):
    %first_output = prim::CallMethod[name="forward"](%linear, %input)
    %second_output = prim::CallFunction(%relu, %first_output, %inplace)
    return (%second_output) )",
      {is_linear_module, is_functional_relu});
  // nn.Linear + aten::relu
  const PatternInfo nn_linear_aten_relu = PatternInfo::parse_from_str(
      R"(
graph(%self, %linear, %relu, %input):
    %first_output = prim::CallMethod[name="forward"](%linear, %input)
    %second_output = aten::relu(%first_output)
    return (%second_output) )",
      {is_linear_module});
  // nn.Linear + aten::relu_
  const PatternInfo nn_linear_aten_relu_ = PatternInfo::parse_from_str(
      R"(
graph(%self, %linear, %relu, %input):
    %first_output = prim::CallMethod[name="forward"](%linear, %input)
    %second_output = aten::relu_(%first_output)
    return (%second_output) )",
      {is_linear_module});

  // F.linear + nn.ReLU
  const PatternInfo f_linear_nn_relu = PatternInfo::parse_from_str(
      R"(
graph(%self, %linear, %relu, %input, %weight, %bias):
    %first_output = prim::CallFunction(%linear, %input, %weight, %bias)
    %second_output = prim::CallMethod[name="forward\\d*"](%relu, %first_output)
    return (%second_output) )",
      {is_functional_linear, is_relu_module});
  // F.linear + F.relu
  const PatternInfo f_linear_f_relu = PatternInfo::parse_from_str(
      R"(
graph(%self, %linear, %relu, %input, %weight, %bias, %inplace):
    %first_output = prim::CallFunction(%linear, %input, %weight, %bias)
    %second_output = prim::CallFunction(%relu, %first_output, %inplace)
    return (%second_output) )",
      {is_functional_linear, is_functional_relu});
  // F.linear + aten::relu
  const PatternInfo f_linear_aten_relu = PatternInfo::parse_from_str(
      R"(
graph(%self, %linear, %relu, %input, %weight, %bias):
    %first_output = prim::CallFunction(%linear, %input, %weight, %bias)
    %second_output = aten::relu(%first_output)
    return (%second_output) )",
      {is_functional_linear});
  // F.linear + aten::relu_
  const PatternInfo f_linear_aten_relu_ = PatternInfo::parse_from_str(
      R"(
graph(%self, %linear, %relu, %input, %weight, %bias):
    %first_output = prim::CallFunction(%linear, %input, %weight, %bias)
    %second_output = aten::relu_(%first_output)
    return (%second_output) )",
      {is_functional_linear});

  const PatternInfo nn_conv1d_f_relu = PatternInfo::parse_from_str(
      R"(
graph(%self, %input, %conv, %relu, %inplace):
    %first_output = prim::CallMethod[name="forward"](%conv, %input)
    %second_output = prim::CallFunction(%relu, %first_output, %inplace)
    return (%second_output) )",
      {is_conv1d_module, is_functional_relu});

  const PatternInfo nn_conv1d_nn_relu = PatternInfo::parse_from_str(
      R"(
graph(%self, %input, %conv, %relu):
    %first_output = prim::CallMethod[name="forward"](%conv, %input)
    %second_output = prim::CallMethod[name="forward\\d*"](%relu, %first_output)
    return (%second_output) )",
      {is_conv1d_module, is_relu_module});

  const PatternInfo nn_conv1d_aten_relu = PatternInfo::parse_from_str(
      R"(
graph(%self, %input, %conv):
    %first_output = prim::CallMethod[name="forward"](%conv, %input)
    %second_output = aten::relu(%first_output)
    return (%second_output) )",
      {is_conv1d_module});

  const PatternInfo nn_conv1d_aten_relu_ = PatternInfo::parse_from_str(
      R"(
graph(%self, %input, %conv):
    %first_output = prim::CallMethod[name="forward"](%conv, %input)
    %second_output = aten::relu_(%first_output)
    return (%second_output) )",
      {is_conv1d_module});

  const PatternInfo nn_conv2d_f_relu = PatternInfo::parse_from_str(
      R"(
graph(%self, %input, %conv, %relu, %inplace):
    %first_output = prim::CallMethod[name="forward"](%conv, %input)
    %second_output = prim::CallFunction(%relu, %first_output, %inplace)
    return (%second_output) )",
      {is_conv2d_module, is_functional_relu});

  const PatternInfo nn_conv2d_nn_relu = PatternInfo::parse_from_str(
      R"(
graph(%self, %input, %conv, %relu):
    %first_output = prim::CallMethod[name="forward"](%conv, %input)
    %second_output = prim::CallMethod[name="forward\\d*"](%relu, %first_output)
    return (%second_output) )",
      {is_conv2d_module, is_relu_module});

  const PatternInfo nn_conv2d_aten_relu = PatternInfo::parse_from_str(
      R"(
graph(%self, %input, %conv):
    %first_output = prim::CallMethod[name="forward"](%conv, %input)
    %second_output = aten::relu(%first_output)
    return (%second_output) )",
      {is_conv2d_module});

  const PatternInfo nn_conv2d_aten_relu_ = PatternInfo::parse_from_str(
      R"(
graph(%self, %input, %conv):
    %first_output = prim::CallMethod[name="forward"](%conv, %input)
    %second_output = aten::relu_(%first_output)
    return (%second_output) )",
      {is_conv2d_module});

  const PatternInfo nn_conv3d_f_relu = PatternInfo::parse_from_str(
      R"(
graph(%self, %input, %conv, %relu, %inplace):
    %first_output = prim::CallMethod[name="forward"](%conv, %input)
    %second_output = prim::CallFunction(%relu, %first_output, %inplace)
    return (%second_output) )",
      {is_conv3d_module, is_functional_relu});

  const PatternInfo nn_conv3d_nn_relu = PatternInfo::parse_from_str(
      R"(
graph(%self, %input, %conv, %relu):
    %first_output = prim::CallMethod[name="forward"](%conv, %input)
    %second_output = prim::CallMethod[name="forward\\d*"](%relu, %first_output)
    return (%second_output) )",
      {is_conv3d_module, is_relu_module});

  const PatternInfo nn_conv3d_aten_relu = PatternInfo::parse_from_str(
      R"(
graph(%self, %conv, %input):
    %first_output = prim::CallMethod[name="forward"](%conv, %input)
    %second_output = aten::relu(%first_output)
    return (%second_output) )",
      {is_conv3d_module});

  const PatternInfo nn_conv3d_aten_relu_ = PatternInfo::parse_from_str(
      R"(
graph(%self, %input, %conv):
    %first_output = prim::CallMethod[name="forward"](%conv, %input)
    %second_output = aten::relu_(%first_output)
    return (%second_output) )",
      {is_conv3d_module});

  const PatternInfo add_nn_relu = PatternInfo::parse_from_str(
      R"(
graph(%self, %a, %b, %alpha, %relu):
     %first_output = aten::add(%a, %b, %alpha)
     %second_output = prim::CallMethod[name="forward\\d*"](%relu, %first_output)
     return (%second_output) )",
      {aten_add_alpha_is_one, is_relu_module});

  const PatternInfo add_f_relu = PatternInfo::parse_from_str(
      R"(
graph(%self, %a, %b, %alpha, %relu, %inplace):
     %first_output = aten::add(%a, %b, %alpha)
     %second_output = prim::CallFunction(%relu, %first_output, %inplace)
     return (%second_output) )",
      {aten_add_alpha_is_one, is_functional_relu});

  const PatternInfo inplace_add_nn_relu = PatternInfo::parse_from_str(
      R"(
graph(%self, %a, %b, %alpha, %relu):
     %first_output = aten::add_(%a, %b, %alpha)
     %second_output = prim::CallMethod[name="forward\\d*"](%relu, %first_output)
     return (%second_output) )",
      {aten_add_alpha_is_one, is_relu_module});

  const PatternInfo inplace_add_f_relu = PatternInfo::parse_from_str(
      R"(
graph(%self, %a, %b, %alpha, %relu, %inplace):
     %first_output = aten::add_(%a, %b, %alpha)
     %second_output = prim::CallFunction(%relu, %first_output, %inplace)
     return (%second_output) )",
      {aten_add_alpha_is_one, is_functional_relu});

  const PatternInfo add_aten_relu = PatternInfo::parse_from_str(R"(
graph(%self, %a, %b, %alpha):
     %first_output = aten::add(%a, %b, %alpha)
     %second_output = aten::relu(%first_output)
     return (%second_output) )");

  const PatternInfo add_aten_relu_ = PatternInfo::parse_from_str(R"(
graph(%self, %a, %b, %alpha):
     %first_output = aten::add(%a, %b, %alpha)
     %second_output = aten::relu_(%first_output)
     return (%second_output) )");

  const PatternInfo inplace_add_aten_relu = PatternInfo::parse_from_str(R"(
graph(%self, %a, %b, %alpha):
     %first_output = aten::add_(%a, %b, %alpha)
     %second_output = aten::relu(%first_output)
     return (%second_output) )");

  const PatternInfo inplace_add_aten_relu_ = PatternInfo::parse_from_str(R"(
graph(%self, %a, %b, %alpha):
     %first_output = aten::add_(%a, %b, %alpha)
     %second_output = aten::relu_(%first_output)
     return (%second_output) )");

  const PatternInfo nn_bn2d_nn_relu = PatternInfo::parse_from_str(
      R"(
graph(%self, %input, %batchnorm, %relu):
    %first_output = prim::CallMethod[name="forward"](%batchnorm, %input)
    %second_output = prim::CallMethod[name="forward\\d*"](%relu, %first_output)
    return (%second_output) )",
      {is_batchnorm2d_module, is_relu_module});

  const PatternInfo nn_bn2d_f_relu = PatternInfo::parse_from_str(
      R"(
graph(%self, %input, %batchnorm, %relu, %inplace):
    %first_output = prim::CallMethod[name="forward"](%batchnorm, %input)
    %second_output = prim::CallFunction(%relu, %first_output, %inplace)
    return (%second_output) )",
      {is_batchnorm2d_module, is_functional_relu});

  const PatternInfo nn_bn2d_aten_relu = PatternInfo::parse_from_str(
      R"(
graph(%self, %input, %batchnorm):
    %first_output = prim::CallMethod[name="forward"](%batchnorm, %input)
    %second_output = aten::relu(%first_output)
    return (%second_output) )",
      {is_batchnorm2d_module});

  const PatternInfo nn_bn2d_aten_relu_ = PatternInfo::parse_from_str(
      R"(
graph(%self, %input, %batchnorm):
    %first_output = prim::CallMethod[name="forward"](%batchnorm, %input)
    %second_output = aten::relu_(%first_output)
    return (%second_output) )",
      {is_batchnorm2d_module});

  const PatternInfo nn_bn3d_nn_relu = PatternInfo::parse_from_str(
      R"(
graph(%self, %input, %batchnorm, %relu):
    %first_output = prim::CallMethod[name="forward"](%batchnorm, %input)
    %second_output = prim::CallMethod[name="forward\\d*"](%relu, %first_output)
    return (%second_output) )",
      {is_batchnorm3d_module, is_relu_module});

  const PatternInfo nn_bn3d_f_relu = PatternInfo::parse_from_str(
      R"(
graph(%self, %input, %batchnorm, %relu, %inplace):
    %first_output = prim::CallMethod[name="forward"](%batchnorm, %input)
    %second_output = prim::CallFunction(%relu, %first_output, %inplace)
    return (%second_output) )",
      {is_batchnorm3d_module, is_functional_relu});

  const PatternInfo nn_bn3d_aten_relu = PatternInfo::parse_from_str(
      R"(
graph(%self, %input, %batchnorm):
    %first_output = prim::CallMethod[name="forward"](%batchnorm, %input)
    %second_output = aten::relu(%first_output)
    return (%second_output) )",
      {is_batchnorm3d_module});

  const PatternInfo nn_bn3d_aten_relu_ = PatternInfo::parse_from_str(
      R"(
graph(%self, %input, %batchnorm):
    %first_output = prim::CallMethod[name="forward"](%batchnorm, %input)
    %second_output = aten::relu_(%first_output)
    return (%second_output) )",
      {is_batchnorm3d_module});

  const PatternInfo mul_nn_relu = PatternInfo::parse_from_str(
      R"(
graph(%self, %a, %b, %relu):
     %first_output = aten::mul(%a, %b)
     %second_output = prim::CallMethod[name="forward"](%relu, %first_output)
     return (%second_output) )",
      {is_relu_module});

  const PatternInfo mul_f_relu = PatternInfo::parse_from_str(
      R"(
graph(%self, %a, %b, %relu, %inplace):
     %first_output = aten::mul(%a, %b)
     %second_output = prim::CallFunction(%relu, %first_output, %inplace)
     return (%second_output) )",
      {is_functional_relu});

  const PatternInfo inplace_mul_nn_relu = PatternInfo::parse_from_str(
      R"(
graph(%self, %a, %b, %relu):
     %first_output = aten::mul_(%a, %b)
     %second_output = prim::CallMethod[name="forward"](%relu, %first_output)
     return (%second_output) )",
      {is_relu_module});

  const PatternInfo inplace_mul_f_relu = PatternInfo::parse_from_str(
      R"(
graph(%self, %a, %b, %relu, %inplace):
     %first_output = aten::mul_(%a, %b)
     %second_output = prim::CallFunction(%relu, %first_output, %inplace)
     return (%second_output) )",
      {is_functional_relu});

  const PatternInfo mul_aten_relu = PatternInfo::parse_from_str(R"(
graph(%self, %a, %b):
     %first_output = aten::mul(%a, %b)
     %second_output = aten::relu(%first_output)
     return (%second_output) )");

  const PatternInfo mul_aten_relu_ = PatternInfo::parse_from_str(R"(
graph(%self, %a, %b):
     %first_output = aten::mul(%a, %b)
     %second_output = aten::relu_(%first_output)
     return (%second_output) )");

  const PatternInfo inplace_mul_aten_relu = PatternInfo::parse_from_str(R"(
graph(%self, %a, %b):
     %first_output = aten::mul_(%a, %b)
     %second_output = aten::relu(%first_output)
     return (%second_output) )");

  const PatternInfo inplace_mul_aten_relu_ = PatternInfo::parse_from_str(R"(
graph(%self, %a, %b):
     %first_output = aten::mul_(%a, %b)
     %second_output = aten::relu_(%first_output)
     return (%second_output) )");

  const std::vector<std::reference_wrapper<const PatternInfo>> delay_patterns =
      {
          nn_linear_f_relu,      f_linear_f_relu,
          nn_linear_nn_relu,     f_linear_nn_relu,
          nn_linear_aten_relu,   f_linear_aten_relu,
          nn_linear_aten_relu_,  f_linear_aten_relu_,

          nn_conv1d_f_relu,      nn_conv1d_nn_relu,
          nn_conv1d_aten_relu,   nn_conv1d_aten_relu_,
          nn_conv2d_f_relu,      nn_conv2d_nn_relu,
          nn_conv2d_aten_relu,   nn_conv2d_aten_relu_,
          nn_conv3d_f_relu,      nn_conv3d_nn_relu,
          nn_conv3d_aten_relu,   nn_conv3d_aten_relu_,

          add_nn_relu,           add_f_relu,
          inplace_add_nn_relu,   inplace_add_f_relu,
          add_aten_relu,         add_aten_relu_,
          inplace_add_aten_relu, inplace_add_aten_relu_,
<<<<<<< HEAD

          nn_bn_nn_relu,         nn_bn_f_relu,
          nn_bn_aten_relu,       nn_bn_aten_relu_,

=======
          nn_bn2d_nn_relu,       nn_bn2d_f_relu,
          nn_bn2d_aten_relu,     nn_bn2d_aten_relu_,
          nn_bn3d_nn_relu,       nn_bn3d_f_relu,
          nn_bn3d_aten_relu,     nn_bn3d_aten_relu_,
>>>>>>> 7c9e78fd
          mul_nn_relu,           mul_f_relu,
          inplace_mul_nn_relu,   inplace_mul_f_relu,
          mul_aten_relu,         mul_aten_relu_,
          inplace_mul_aten_relu, inplace_mul_aten_relu_,
  };
};

ModuleMethodVector InsertObserversHelper::getInvokedMethods(
    Module& module,
    const std::string& method_name) {
  ModuleMethodVector invoked_methods;
  Method method = module.get_method(method_name);
  auto graph = method.graph();

  std::stack<Block*> blocks_to_visit;
  blocks_to_visit.push(graph->block());
  while (!blocks_to_visit.empty()) {
    Block* b = blocks_to_visit.top();
    blocks_to_visit.pop();
    for (Node* n : b->nodes()) {
      // Skip observer nodes
      if (observer_nodes_.count(n)) {
        continue;
      }
      if (n->kind() == prim::CallMethod) {
        invoked_methods.push_back(std::make_pair(
            getInvokedModule(module, n, graph->inputs()[0]), n->s(attr::name)));
      }

      for (Block* subblock : n->blocks()) {
        blocks_to_visit.push(subblock);
      }
    }
  }
  return invoked_methods;
}

void InsertObserversHelper::insertObserverFor(
    Value* v,
    Module& module,
    const Module& observer_module,
    NameModuleVector& observer_name_and_modules) {
  if (observed_values_.count(v)) {
    return;
  }
  GRAPH_DEBUG("Inserting observer for:", v->debugName());
  Module observer = observer_module.deepcopy();
  std::string observer_name = "_observer_" + c10::to_string(uid_++);
  while (module.hasattr(observer_name)) {
    observer_name = "_observer_" + c10::to_string(uid_++);
  }
  module.register_module(observer_name, observer);
  observer_name_and_modules.push_back(std::make_pair(observer_name, observer));

  auto* g = v->owningGraph();
  // Get handle of observer module
  Node* observer_instance =
      g->createGetAttr(g->inputs()[0], observer_name)->insertAfter(v->node());
  observer_instance->output()->setDebugName(observer_name);

  {
    WithInsertPoint guard(observer_instance->next());
    // Match arguments to types of observer's arguments
    MatchedSchema forward_matched_schema = matchSchema(
        observer.get_method("forward").function().getSchema(),
        v->node()->sourceRange(),
        *g,
        {observer_instance->output(), v},
        {});
    // Insert call to observer's forward
    Node* call = g->insertMethodCall("forward", forward_matched_schema)->node();
    call->output()->copyMetadata(v);

    // Replace v with the output of observer
    v->replaceAllUsesWith(call->output());
    // The above also replaced the input to `call`, so switch it back to
    // the correct value
    call->replaceInput(1, v);
    observer_nodes_.emplace(call);
    observed_values_.insert(call->output());
  }
}

void InsertObserversHelper::delayObservingValuesInPattern(
    Graph& graph,
    const PatternInfo& pattern) {
  const Graph& pattern_graph = *pattern.pattern_graph;
  const std::unordered_map<std::string, Value*>& vmap = pattern.vmap;

  const auto& matches = findPatternMatches(pattern_graph, graph);
  for (const auto& match : matches) {
    if (!std::all_of(
            pattern.filters.begin(),
            pattern.filters.end(),
            [&](const MatchFilter& f) { return f(match, vmap); })) {
      continue;
    }
    auto first_output = match.values_map.at(vmap.at("first_output"));
    auto second_output = match.values_map.at(vmap.at("second_output"));
    GRAPH_DEBUG(
        "Delay observation for value in function pattern:",
        first_output->debugName(),
        " to ",
        second_output->debugName());
    delay_observation_map_[first_output] = second_output;
  }
}

void InsertObserversHelper::addValuesToDelayObservation(
    const Module& module,
    const std::string& method_name) {
  Method method = module.get_method(method_name);
  auto graph = method.graph();

  for (const auto& pattern : delay_patterns) {
    delayObservingValuesInPattern(*graph, pattern);
  }
}

void InsertObserversHelper::fillPassThroughValueMap(
    const std::shared_ptr<Graph>& graph) {
  std::stack<Block*> blocks_to_visit;
  blocks_to_visit.push(graph->block());
  while (!blocks_to_visit.empty()) {
    Block* b = blocks_to_visit.top();
    blocks_to_visit.pop();
    for (Node* n : b->nodes()) {
      if (userDefinedCallFunction(n)) {
        auto g = getCallFunctionGraph(n);
        blocks_to_visit.push(g->block());
      }
      for (auto* output : n->outputs()) {
        for (auto* input : getPassThroughInputs(output)) {
          pass_through_value_map_[output].push_back(input);
        }
      }
      for (Block* subblock : n->blocks()) {
        blocks_to_visit.push(subblock);
      }
    }
  }
}

void InsertObserversHelper::fillBoundaryValueMap(
    Module& module,
    const std::string& method_name) {
  for (auto& invoked_method : getInvokedMethods(module, method_name)) {
    auto& invoked_module = std::get<0>(invoked_method);
    const auto& invoked_method_name = std::get<1>(invoked_method);
    fillBoundaryValueMap(invoked_module, invoked_method_name);
  }

  auto graph = module.get_method(method_name).graph();
  std::stack<Block*> blocks_to_visit;
  blocks_to_visit.push(graph->block());
  auto* self = graph->inputs()[0];
  while (!blocks_to_visit.empty()) {
    Block* b = blocks_to_visit.top();
    blocks_to_visit.pop();
    for (Node* n : b->nodes()) {
      if (n->kind() == prim::CallMethod || userDefinedCallFunction(n)) {
        std::shared_ptr<Graph> g;
        // offset of input for the caller node, since the first
        // input of CallFunction is the function node and the graph
        // for CallFunction start with actual input
        size_t input_offset;
        if (n->kind() == prim::CallMethod) {
          auto m = getInvokedModule(module, n, self);
          g = m.get_method(n->s(attr::name)).graph();
          input_offset = 0;
        } else {
          g = getCallFunctionGraph(n);
          input_offset = 1;
        }
        // add mapping from callsite value to value in called graph
        for (auto i = 0U; i < g->outputs().size(); ++i) {
          auto* return_val = g->outputs()[i];
          GRAPH_DEBUG("Boundary Map[return]:", n->output(i)->debugName(),
                      " -> ", return_val->debugName());
          boundary_value_map_[n->output(i)].insert(return_val);
        }
        for (auto i = 0U; i < g->inputs().size(); ++i) {
          auto caller_input_index = i + input_offset;
          auto* caller_input = n->input(caller_input_index);
          auto* input_val = g->inputs()[i];
          GRAPH_DEBUG("Boundary Map[input]:", caller_input->debugName(),
                      " -> ", input_val->debugName());
          boundary_value_map_[caller_input].insert(input_val);
        }
      } else if (n->kind() == prim::If) {
        for (Block* subblock : n->blocks()) {
          blocks_to_visit.push(subblock);
          for (Value* v : n->outputs()) {
            Value* subblock_output = subblock->outputs()[v->offset()];
            GRAPH_DEBUG("Boundary Map[if_output]:", v->debugName(),
                        " -> ", subblock_output->debugName());
            boundary_value_map_[v].insert(subblock_output);
          }
        }
      } else {
        for (Block* subblock : n->blocks()) {
          blocks_to_visit.push(subblock);
        }
      }
    }
  }
}

void InsertObserversHelper::preprocess(
    Module& module,
    const std::string& method_name) {
  // run preprocess for child module before parent, since preprocess
  // mutates the graph and it might affect passes like fillBoundaryValueMap
  for (auto& invoked_method : getInvokedMethods(module, method_name)) {
    auto& invoked_module = std::get<0>(invoked_method);
    const auto& invoked_method_name = std::get<1>(invoked_method);
    preprocess(invoked_module, invoked_method_name);
  }

  Method method = module.get_method(method_name);
  auto graph = method.graph();
  // TODO: remove constant prop, add separate graph
  // cleanup step before insert observers
  // To cleanup traced graph
  ConstantPooling(graph);
  ConstantPropagation(graph);
  // must do constant propagation first before replacement
  replaceConvolutionWithAtenConv(graph);
  // fuse decomposed linear into aten::linear
  FuseLinear(graph);
}

void InsertObserversHelper::analyze(
    Module& module,
    const std::string& method_name) {
  for (auto& invoked_method : getInvokedMethods(module, method_name)) {
    auto& invoked_module = std::get<0>(invoked_method);
    const auto& invoked_method_name = std::get<1>(invoked_method);
    analyze(invoked_module, invoked_method_name);
  }

  // fill out various internal state which will be later used in
  // insertObservers to insert the correct observer
  addValuesToDelayObservation(module, method_name);
  fillValueObserverMap(module, method_name);
  Method method = module.get_method(method_name);
  auto graph = method.graph();
  fillPassThroughValueMap(graph);
}

bool InsertObserversHelper::valueNeedsToBeQuantized(Value* v) {
  if (isBiasOfConvOrLinear(v) ||
      !(v->type()->isSubtypeOf(TensorType::get()) ||
        v->type()->isSubtypeOf(ListType::ofTensors()))) {
    return false;
  }
  // For dynamic quantization we only insert observers at the input
  // of the quantizable function.
  if (quant_type_ == QuantType::STATIC) {
    // Check whether producer is quantizable
    if (nodeQuantizable(v->node()) || isPropagateQuantNode(v->node())) {
      return true;
    }
  }
  // Check whether node input value is quantizable
  for (const auto& use : v->uses()) {
    if (useQuantizable(use, quant_type_)) {
      return true;
    }
  }
  return false;
}

void InsertObserversHelper::fillValueObserverMap(
    Module& module,
    const std::string& method_name) {
  Method method = module.get_method(method_name);
  auto graph = method.graph();

  if (visited_graph_of_observer_map_.count(graph.get())) {
    return;
  }
  visited_graph_of_observer_map_.insert(graph.get());

  std::stack<Block*> blocks_to_visit;
  auto qconfig_opt = module_qconfig_map_.at(module._ivalue());
  if (!qconfig_opt) {
    return;
  }
  auto qconfig = *qconfig_opt;
  for (auto* v : graph->inputs()) {
    if (valueNeedsToBeQuantized(v)) {
      GRAPH_DEBUG("Recording observer for ", v->debugName());
      GRAPH_DUMP("In graph:", v->owningGraph());
      observer_for_value_[v] = getObserverModuleFor(v, qconfig);
    }
  }

  blocks_to_visit.push(graph->block());
  while (!blocks_to_visit.empty()) {
    Block* b = blocks_to_visit.top();
    blocks_to_visit.pop();
    for (Node* n : b->nodes()) {
      for (Value* v : n->outputs()) {
        if (valueNeedsToBeQuantized(v)) {
          GRAPH_DEBUG("Recording observer for ", v->debugName());
          GRAPH_DUMP("In graph:", v->owningGraph());
          observer_for_value_[v] = getObserverModuleFor(v, qconfig);
        }
      }

      for (Block* subblock : n->blocks()) {
        blocks_to_visit.push(subblock);
      }
    }
  }
}

c10::optional<Module> InsertObserversHelper::getObserverFor(Value* v) {
  if (observer_for_value_.count(v)) {
    auto observer = observer_for_value_.at(v);
    GRAPH_DEBUG("Got observer module config for:", v->debugName());
    return observer;
  }
  c10::optional<Module> result;
  if (boundary_value_map_.count(v)) {
    for (Value* next : boundary_value_map_.at(v)) {
      GRAPH_DEBUG("Going through boundary map:", v->debugName(), " --> ",
                  next->debugName());
      GRAPH_DUMP("From graph:", v->owningGraph());
      GRAPH_DUMP("To graph:", next->owningGraph());
      auto observer_opt = getObserverFor(next);
      if (observer_opt) {
        // Need to make sure all values are
        // configured with same observer
        if (result) {
          TORCH_CHECK(
              *observer_opt == *result,
              "Expecting all values in the graph only configured with one observer");
        } else {
          result = observer_opt;
        }
      }
    }
  }
  GRAPH_DEBUG("Observer module config for ", v->debugName(), ":",
              result.has_value());
  return result;
}

std::tuple<OptionalModuleVector, OptionalModuleVector, std::vector<size_t>>
InsertObserversHelper::insertObservers(
    Module& module,
    const std::string& method_name,
    bool is_entry_point,
    std::unordered_set<Value*> graph_observed_values) {
  auto graph = module.get_method(method_name).graph();
  return insertObserversFor(
      graph->block(), module, graph_observed_values, is_entry_point);
}

void InsertObserversHelper::recordObserved(
    Value* v,
    const Module& observer_module,
    std::unordered_map<Value*, Module>& values_to_observe,
    std::unordered_set<Value*>& block_observed_values) {
  Value* to_observe = v;
  if (delay_observation_map_.count(v)) {
    to_observe = delay_observation_map_.at(v);
  }
  values_to_observe[to_observe] = observer_module;
  block_observed_values.insert(to_observe);
}

std::tuple<OptionalModuleVector, OptionalModuleVector, std::vector<size_t>>
InsertObserversHelper::insertObserversFor(
    Block* block,
    script::Module& module,
    std::unordered_set<Value*>& block_observed_values,
    bool is_entry_point,
    bool is_user_defined_function) {
  // input/output values, used to skip inserting observers
  // for input and output of the block and the owning graph,
  // we have to insert the observers at call site because
  // the graph itself can be shared
  std::unordered_set<Value*> inputs_outputs;
  // list of observer modules for input values
  std::vector<c10::optional<Module>> block_input_observers;
  // list of observer modules for output values
  std::vector<c10::optional<Module>> block_output_observers;

  // if the current block is the block for entry point graph(the forward graph
  // of the top level module), we can insert observers in the block directly
  if (!is_entry_point) {
    auto* graph = block->owningGraph();
    // graph inputs/outputs
    for (auto list : {graph->inputs(), graph->outputs()}) {
      for (auto* v : list) {
        inputs_outputs.insert(v);
      }
    }
    // block outputs
    for (auto* v : block->outputs()) {
      inputs_outputs.insert(v);
    }

    for (auto* v : block->inputs()) {
      block_input_observers.emplace_back(getObserverFor(v));
    }

    for (auto* v : block->outputs()) {
      // we need explictly skip the values that are already observed
      // this might happen in subblocks for `if` since
      // these subblock has access to all values before the `if` node
      if (!isObserved(v, block_observed_values)) {
        block_output_observers.emplace_back(getObserverFor(v));
      } else {
        block_output_observers.emplace_back(c10::nullopt);
      }
    }
  }

  // This means the block is been processed before, we just
  // need to attach observer modules and construct the information
  // needed by call site here
  bool visited = block_observer_map_.count(block);
  if (visited) {
    // instance clone of observer module and setAttr
    for (const auto& observer_attrs : block_observer_map_.at(block)) {
      const auto& name = std::get<0>(observer_attrs);
      const auto& observer = std::get<1>(observer_attrs);
      module._ivalue()->setAttr(name, observer.deepcopy()._ivalue());
    }
  }
  // NB: Why do we need to process the graph even if it's visited?
  // Reason is `block_observed_values` can
  // change depending on where the method is called, and
  // outputs that's been observed(third item of the returned result)
  // can change depending on that, so for each graph we'll need to go through
  // the whole process of inserting observers, the observers inserted in this
  // block won't change, but the information we return to the caller will change
  // based on `block_observed_values`

  std::stack<Block*> blocks_to_visit;
  blocks_to_visit.push(block);
  auto* self = block->owningGraph()->inputs()[0];
  // We first construct a map from value to the module, then
  // insert observers for them later, this is to avoid interference
  // of the inserted observers with the analysis to decide where
  // to insert observers, also we only insert observers for
  // "intermediate values" that is not the input/output of the
  // graph
  std::unordered_map<Value*, Module> values_to_observe;

  for (auto* v : block->inputs()) {
    if (!inputs_outputs.count(v) && !values_to_observe.count(v)) {
      if (auto observer_opt = getObserverFor(v)) {
        recordObserved(
            v, *observer_opt, values_to_observe, block_observed_values);
      }
    }
  }
  while (!blocks_to_visit.empty()) {
    Block* b = blocks_to_visit.top();
    blocks_to_visit.pop();
    for (Node* n : b->nodes()) {
      if (observer_nodes_.count(n)) {
        continue;
      }
      if (n->kind() == prim::CallMethod || userDefinedCallFunction(n)) {
        script::Module m;
        std::shared_ptr<Graph> g;
        size_t input_offset;
        bool is_udf_for_subblock = is_user_defined_function;
        if (n->kind() == prim::CallMethod) {
          m = getInvokedModule(module, n, self);
          g = m.get_method(n->s(attr::name)).graph();
          input_offset = 0;
        } else { // CallFunction
          m = module;
          g = getCallFunctionGraph(n);
          input_offset = 1;
          is_udf_for_subblock = true;
        }

        std::unordered_set<Value*> callee_observed_inputs;
        for (auto i = 0U; i < g->inputs().size(); ++i) {
          auto* node_input = n->input(i + input_offset);
          if (isObserved(node_input, block_observed_values)) {
            callee_observed_inputs.insert(g->inputs()[i]);
          }
        }
        auto* subblock = g->block();
        auto info_from_callee = insertObserversFor(
            subblock, m, callee_observed_inputs, false, is_udf_for_subblock);
        auto input_observers = std::get<0>(info_from_callee);
        auto output_observers = std::get<1>(info_from_callee);
        auto callee_observed_outputs = std::get<2>(info_from_callee);
        for (auto idx : callee_observed_outputs) {
          block_observed_values.insert(n->outputs()[idx]);
        }
        for (auto i = 0U; i < g->inputs().size(); ++i) {
          auto* node_input = n->input(i + input_offset);
          if (input_observers[i] && !inputs_outputs.count(node_input) &&
              !isObserved(node_input, block_observed_values)) {
            recordObserved(
                node_input,
                *input_observers[i],
                values_to_observe,
                block_observed_values);
          }
        }
        for (auto i = 0U; i < n->outputs().size(); ++i) {
          if (output_observers[i] && !inputs_outputs.count(n->output(i)) &&
              !isObserved(n->output(i), block_observed_values)) {
            recordObserved(
                n->output(i),
                *output_observers[i],
                values_to_observe,
                block_observed_values);
          }
        }
      } else if (n->kind() == prim::If) {
        // a vector recoding whether each output is observed or not
        std::vector<bool> aggregated_output_observe_state;
        for (Block* subblock : n->blocks()) {
          if (alwaysRaisesException(subblock)) {
            continue;
          }
          // subblock has access to all the values in the scope of prim::If,
          // so subblock_observed_values == block_observed_values
          auto info_from_subblock =
              insertObserversFor(subblock, module, block_observed_values);
          // subblock for prim::If doesn't have inputs
          auto output_observers = std::get<1>(info_from_subblock);
          auto subblock_observed_outputs = std::get<2>(info_from_subblock);

          // We'll insert output observer for each subblock, and in the end
          // we will check if output of subblocks are quantized consistently
          for (size_t i = 0; i < subblock->outputs().size(); ++i) {
            Value* output = subblock->outputs()[i];
            if (output_observers[i] && !inputs_outputs.count(output) &&
                !isObserved(output, block_observed_values)) {
              recordObserved(
                  output,
                  *output_observers[i],
                  values_to_observe,
                  block_observed_values);
            }
          }
          for (auto idx : subblock_observed_outputs) {
            block_observed_values.insert(subblock->outputs()[idx]);
          }
          std::vector<bool> subblock_output_observe_state;
          for (size_t i = 0; i < subblock->outputs().size(); ++i) {
            Value* output = subblock->outputs()[i];
            subblock_output_observe_state.push_back(
                isObserved(output, block_observed_values));
          }
          if (aggregated_output_observe_state.size() > 0) {
            TORCH_CHECK(
                aggregated_output_observe_state ==
                    subblock_output_observe_state,
                "branches for `if` should return values that are observed "
                "consistently");
          } else {
            aggregated_output_observe_state = subblock_output_observe_state;
          }
        }
        // mark the output of if as observed
        for (size_t i = 0; i < n->outputs().size(); ++i) {
          if (aggregated_output_observe_state[i]) {
            block_observed_values.insert(n->output(i));
          }
        }
      } else if (n->kind() == prim::Loop) {
        TORCH_WARN_ONCE("prim::Loop is not yet supported in quantization, "
                        "please make sure nothing needs to be quantized in the "
                        "loop");
      }
      for (Value* v : n->outputs()) {
        propagateObservedProperty(v, block_observed_values);
        if (!inputs_outputs.count(v) && !isObserved(v, block_observed_values)) {
          auto observer_opt = getObserverFor(v);
          // If the node is one of the propagate quant node, e.g.
          // aten::cat, we should observe its output only
          // if the input of the node is observed
          if (observer_opt && shouldObserve(n, block_observed_values)) {
            recordObserved(
                v, *observer_opt, values_to_observe, block_observed_values);
          }
        }
      }
    }
  }
  std::vector<size_t> output_idxs;
  for (auto i = 0U; i < block->outputs().size(); ++i) {
    if (isObserved(block->outputs()[i], block_observed_values)) {
      output_idxs.push_back(i);
    }
  }
  if (!visited) {
    NameModuleVector observer_name_and_modules;
    for (const auto& item : values_to_observe) {
      auto* v = item.first;
      auto observer = item.second;
      TORCH_CHECK(
          !is_user_defined_function,
          "Inserting observers for user defined functions is not "
          "supported right now");
      insertObserverFor(v, module, observer, observer_name_and_modules);
    }
    block_observer_map_[block] = observer_name_and_modules;
  }
  return std::make_tuple(
      block_input_observers, block_output_observers, output_idxs);
}

void InsertObserversHelper::propagateObservedProperty(
    Value* output,
    std::unordered_set<Value*>& block_observed_values) {
  if (pass_through_value_map_.count(output)) {
    // since the vector is always non-empty, we will
    // not return the initial value
    bool all_observed = true;
    for (Value* v : pass_through_value_map_.at(output)) {
      all_observed &=
          observed_values_.count(v) || block_observed_values.count(v);
    }
    if (all_observed) {
      // This is to propagate observed property through
      // all ops that doesn't require observation
      block_observed_values.insert(output);
    }
  }
}

} // namespace

Module InsertObservers(
    Module& input_module,
    const std::string& method_name,
    const QConfigDict& qconfig_dict,
    bool inplace,
    QuantType quant_type) {
  ModuleQConfigMap map_before_clone;
  fillQConfigMap(input_module, qconfig_dict, map_before_clone);
  ModuleCloneHelper mh;
  Module module = mh.clone(input_module, map_before_clone, inplace);
  ModuleQConfigMap module_qconfig_map;
  // Since the types are changed after clone, we need to fill
  // the qconfig map again
  fillQConfigMap(module, qconfig_dict, module_qconfig_map);
  GRAPH_DEBUG("Quant type:", quant_type);
  InsertObserversHelper helper(module_qconfig_map, quant_type);
  helper.preprocess(module, method_name);
  helper.fillBoundaryValueMap(module, method_name);
  // analyze needs to run after fillBoundaryValueMap
  // since we need to know the boundary value mapping to trace
  // through the calls
  helper.analyze(module, method_name);
  helper.insertObservers(module, method_name, /* is_entry_point */ true);
  return module;
}
} // namespace jit
} // namespace torch<|MERGE_RESOLUTION|>--- conflicted
+++ resolved
@@ -829,17 +829,12 @@
           inplace_add_nn_relu,   inplace_add_f_relu,
           add_aten_relu,         add_aten_relu_,
           inplace_add_aten_relu, inplace_add_aten_relu_,
-<<<<<<< HEAD
-
-          nn_bn_nn_relu,         nn_bn_f_relu,
-          nn_bn_aten_relu,       nn_bn_aten_relu_,
-
-=======
+
           nn_bn2d_nn_relu,       nn_bn2d_f_relu,
           nn_bn2d_aten_relu,     nn_bn2d_aten_relu_,
           nn_bn3d_nn_relu,       nn_bn3d_f_relu,
           nn_bn3d_aten_relu,     nn_bn3d_aten_relu_,
->>>>>>> 7c9e78fd
+
           mul_nn_relu,           mul_f_relu,
           inplace_mul_nn_relu,   inplace_mul_f_relu,
           mul_aten_relu,         mul_aten_relu_,

#include <torch/csrc/jit/jit_log.h>
#include <torch/csrc/jit/passes/quantization/finalize.h>
#include <torch/csrc/jit/passes/freeze_module.h>
#include <torch/csrc/jit/passes/prepack_folding.h>
#include <torch/csrc/jit/passes/quantization/quantization_patterns.h>

namespace torch {
namespace jit {

namespace {
void insertPrepackUnpackForLinear(std::shared_ptr<Graph>& graph) {
  std::string linear_with_quant = R"(
graph(%a_dequant, %w_quant, %b):
        %w_dequant = aten::dequantize(%w_quant)
        %r = aten::linear(%a_dequant, %w_dequant, %b)
        return (%r) )";

  std::string linear_with_quant_prepack = R"(
graph(%a_dequant, %w_quant, %b):
        %packed_params = quantized::linear_prepack(%w_quant, %b)
        %w_quant_unpacked : Tensor, %b_unpacked : Tensor? = quantized::linear_unpack(%packed_params)
        %w_dequant = aten::dequantize(%w_quant_unpacked)
        %r = aten::linear(%a_dequant, %w_dequant, %b_unpacked)
        return (%r) )";

  SubgraphRewriter rewriter;
  rewriter.RegisterRewritePattern(linear_with_quant, linear_with_quant_prepack);
  rewriter.runOnGraph(graph);
}

void insertPrepackUnpackForConv(std::shared_ptr<Graph>& graph) {
  std::string conv1d_with_quant = R"(
graph(%a_dequant, %w_quant, %b, %stride, %padding, %dilation, %groups):
        %w_dequant = aten::dequantize(%w_quant)
        %r = aten::conv1d(%a_dequant, %w_dequant, %b, %stride, %padding, %dilation, %groups)
        return (%r) )";

  std::string conv1d_with_quant_prepack = R"(
graph(%a_dequant, %w_quant, %b, %stride, %padding, %dilation, %groups):
        %packed_params : __torch__.torch.classes.quantized.Conv2dPackedParamsBase = quantized::conv1d_prepack(%w_quant, %b, %stride, %padding, %dilation, %groups)
        %w_quant_unpacked : Tensor, %b_unpacked : Tensor? = quantized::conv1d_unpack(%packed_params)
        %w_dequant = aten::dequantize(%w_quant_unpacked)
        %r = aten::conv1d(%a_dequant, %w_dequant, %b_unpacked, %stride, %padding, %dilation, %groups)
        return (%r) )";

  std::string conv2d_with_quant = R"(
graph(%a_dequant, %w_quant, %b, %stride, %padding, %dilation, %groups):
        %w_dequant = aten::dequantize(%w_quant)
        %r = aten::conv2d(%a_dequant, %w_dequant, %b, %stride, %padding, %dilation, %groups)
        return (%r) )";

  std::string conv2d_with_quant_prepack = R"(
graph(%a_dequant, %w_quant, %b, %stride, %padding, %dilation, %groups):
        %packed_params : __torch__.torch.classes.quantized.Conv2dPackedParamsBase = quantized::conv2d_prepack(%w_quant, %b, %stride, %padding, %dilation, %groups)
        %w_quant_unpacked : Tensor, %b_unpacked : Tensor? = quantized::conv2d_unpack(%packed_params)
        %w_dequant = aten::dequantize(%w_quant_unpacked)
        %r = aten::conv2d(%a_dequant, %w_dequant, %b_unpacked, %stride, %padding, %dilation, %groups)
        return (%r) )";

  std::string conv3d_with_quant = R"(
graph(%a_dequant, %w_quant, %b, %stride, %padding, %dilation, %groups):
        %w_dequant = aten::dequantize(%w_quant)
        %r = aten::conv3d(%a_dequant, %w_dequant, %b, %stride, %padding, %dilation, %groups)
        return (%r) )";

  std::string conv3d_with_quant_prepack = R"(
graph(%a_dequant, %w_quant, %b, %stride, %padding, %dilation, %groups):
        %packed_params : __torch__.torch.classes.quantized.Conv3dPackedParamsBase = quantized::conv3d_prepack(%w_quant, %b, %stride, %padding, %dilation, %groups)
        %w_quant_unpacked : Tensor, %b_unpacked : Tensor? = quantized::conv3d_unpack(%packed_params)
        %w_dequant = aten::dequantize(%w_quant_unpacked)
        %r = aten::conv3d(%a_dequant, %w_dequant, %b_unpacked, %stride, %padding, %dilation, %groups)
        return (%r) )";

  std::vector<std::vector<std::string>> patterns_and_replacements = {
      {conv1d_with_quant, conv1d_with_quant_prepack},
      {conv2d_with_quant, conv2d_with_quant_prepack},
      {conv3d_with_quant, conv3d_with_quant_prepack}};
  for (const auto& item : patterns_and_replacements) {
    SubgraphRewriter rewriter;
    const auto& pattern = item[0];
    const auto& replacement = item[1];
    rewriter.RegisterRewritePattern(pattern, replacement);
    rewriter.runOnGraph(graph);
  }
}

} // namespace

void QuantFusion(std::shared_ptr<Graph>& graph, QuantType quant_type) {
  std::vector<QuantFusionInfo> patterns;
  if (quant_type == QuantType::DYNAMIC) {
    patterns = dynamic_quant_fusion_pattern_and_replacements();
  } else {
    patterns = quant_fusion_pattern_and_replacements();
  }
  for (const auto& info : patterns) {
    SubgraphRewriter rewriter;
    rewriter.RegisterRewritePattern(info.pattern, info.replacement);
    rewriter.runOnGraph(graph, info.filter);
  }
}

void InsertPrepackUnpack(std::shared_ptr<Graph>& graph) {
  insertPrepackUnpackForLinear(graph);
  insertPrepackUnpackForConv(graph);
}

void InsertPrepackUnpack(Module& module) {
  for (auto& method : module.get_methods()) {
    auto graph = method.graph();
    InsertPrepackUnpack(graph);
  }
  for (Module m : module.children()) {
    InsertPrepackUnpack(m);
  }
}

void FoldQuantizedPrepackingOps(Module& module) {
  auto filter_fn = [](const Node* n) -> bool {
    return (
        (n->kind() == Symbol::fromQualString("quantized::linear_prepack")) ||
        n->kind() == Symbol::fromQualString("quantized::conv1d_prepack") ||
        n->kind() == Symbol::fromQualString("quantized::conv2d_prepack") ||
        n->kind() == Symbol::fromQualString("quantized::conv3d_prepack"));
  };
  PrePackingOpsFolder(module, filter_fn, "quantized");
}

Module Finalize(Module& module, QuantType quant_type) {
  auto graph = module.get_method("forward").graph();
  InsertPrepackUnpack(graph);
<<<<<<< HEAD
  GRAPH_DUMP("Before QuantFusion:", graph);
  QuantFusion(graph, is_dynamic);
=======
  QuantFusion(graph, quant_type);
>>>>>>> 74e31ccc
  auto frozen = freeze_module(module);
  FoldQuantizedPrepackingOps(frozen);
  return frozen;
}

} // namespace jit
} // namespace torch<|MERGE_RESOLUTION|>--- conflicted
+++ resolved
@@ -129,12 +129,8 @@
 Module Finalize(Module& module, QuantType quant_type) {
   auto graph = module.get_method("forward").graph();
   InsertPrepackUnpack(graph);
-<<<<<<< HEAD
   GRAPH_DUMP("Before QuantFusion:", graph);
-  QuantFusion(graph, is_dynamic);
-=======
   QuantFusion(graph, quant_type);
->>>>>>> 74e31ccc
   auto frozen = freeze_module(module);
   FoldQuantizedPrepackingOps(frozen);
   return frozen;

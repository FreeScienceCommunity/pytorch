--- conflicted
+++ resolved
@@ -198,7 +198,15 @@
   return {op_name, op_pattern, aten_op_pattern};
 }
 
-<<<<<<< HEAD
+// filter that checks %b_scalar is a scalar
+bool input_b_is_scalar(
+    const Match& match,
+    const std::unordered_map<std::string, Value*>& vmap) {
+  const auto& match_vmap = match.values_map;
+  auto b_scalar = match_vmap.at(vmap.at("b_scalar"));
+  return isScalar(b_scalar);
+}
+
 // Patterns for ops that require observation for output quantization parameters
 // Example:
 //
@@ -236,15 +244,6 @@
           return (%r_quant) )";
 
   return {q_op_name, op_pattern, aten_op_pattern};
-=======
-// filter that checks %b_scalar is a scalar
-bool input_b_is_scalar(
-    const Match& match,
-    const std::unordered_map<std::string, Value*>& vmap) {
-  const auto& match_vmap = match.values_map;
-  auto b_scalar = match_vmap.at(vmap.at("b_scalar"));
-  return isScalar(b_scalar);
->>>>>>> 72eb5a93
 }
 
 } // namespace
@@ -702,61 +701,6 @@
          %r = quantized::mul_scalar_relu_out(%a_quant, %b_scalar, %a_quant)
          return (%r) )";
 
-<<<<<<< HEAD
-=======
-  // quantized::hardswish
-  std::string hardswish = R"(
-graph(%a_quant, %r_scale, %r_zero_point, %r_dtype):
-         %a_dequant = aten::dequantize(%a_quant)
-         %r = aten::hardswish(%a_dequant)
-         %r_quant = aten::quantize_per_tensor(%r, %r_scale, %r_zero_point, %r_dtype)
-         return (%r_quant) )";
-
-  std::string quantized_hardswish = R"(
-graph(%a_quant, %r_scale, %r_zero_point, %r_dtype):
-         %r_quant = quantized::hardswish(%a_quant, %r_scale, %r_zero_point)
-         return (%r_quant) )";
-
-  // quantized::layer_norm
-  std::string layer_norm = R"(
-graph(%a_quant, %normalized_shape, %weight, %bias, %eps, %cudnn_enabled, %output_scale, %output_zero_point, %scalar_type):
-         %a_dequant = aten::dequantize(%a_quant)
-         %r_ln = aten::layer_norm(%a_dequant, %normalized_shape, %weight, %bias, %eps, %cudnn_enabled)
-         %r = aten::quantize_per_tensor(%r_ln, %output_scale, %output_zero_point, %scalar_type)
-         return (%r) )";
-
-  std::string quantized_layer_norm = R"(
-graph(%a_quant, %normalized_shape, %weight, %bias, %eps, %cudnn_enabled, %output_scale, %output_zero_point, %scalar_type):
-         %r = quantized::layer_norm(%a_quant, %normalized_shape, %weight, %bias, %eps, %output_scale, %output_zero_point)
-         return (%r) )";
-
-  // quantized::group_norm
-  std::string group_norm = R"(
-graph(%a_quant, %num_groups, %weight, %bias, %eps, %cudnn_enabled, %output_scale, %output_zero_point, %scalar_type):
-         %a_dequant = aten::dequantize(%a_quant)
-         %r_gn = aten::group_norm(%a_dequant, %num_groups, %weight, %bias, %eps, %cudnn_enabled)
-         %r = aten::quantize_per_tensor(%r_gn, %output_scale, %output_zero_point, %scalar_type)
-         return (%r) )";
-
-  std::string quantized_group_norm = R"(
-graph(%a_quant, %num_groups, %weight, %bias, %eps, %cudnn_enabled, %output_scale, %output_zero_point, %scalar_type):
-         %r = quantized::group_norm(%a_quant, %num_groups, %weight, %bias, %eps, %output_scale, %output_zero_point)
-         return (%r) )";
-
-  // quantized::instance_norm
-  std::string instance_norm = R"(
-graph(%a_quant, %weight, %bias, %running_mean, %running_var, %use_input_stats, %momentum, %eps, %cudnn_enabled, %output_scale, %output_zero_point, %scalar_type):
-         %a_dequant = aten::dequantize(%a_quant)
-         %r_in = aten::instance_norm(%a_dequant, %weight, %bias, %running_mean, %running_var, %use_input_stats, %momentum, %eps, %cudnn_enabled)
-         %r = aten::quantize_per_tensor(%r_in, %output_scale, %output_zero_point, %scalar_type)
-         return (%r) )";
-
-  std::string quantized_instance_norm = R"(
-graph(%a_quant, %weight, %bias, %running_mean, %running_var, %use_input_stats, %momentum, %eps, %cudnn_enabled, %output_scale, %output_zero_point, %scalar_type):
-         %r = quantized::instance_norm(%a_quant, %weight, %bias, %eps, %output_scale, %output_zero_point)
-         return (%r) )";
-
->>>>>>> 72eb5a93
   // ============= General Ops that inherit quantization paramters from input
   // tensor =============
   auto avg_pool1d = getInputTensorQParamOpFusionInfo(
@@ -863,19 +807,19 @@
 
   auto layer_norm = getObservedQParamOpFusionInfo(
       "aten::layer_norm",
-      "aten::quantized_layer_norm",
+      "quantized::layer_norm",
       {"%normalized_shape", "%weight", "%bias", "%eps", "%cudnn_enabled"},
       {"%normalized_shape", "%weight", "%bias", "%eps"});
 
   auto group_norm = getObservedQParamOpFusionInfo(
       "aten::group_norm",
-      "aten::quantized_group_norm",
+      "quantized::group_norm",
       {"%num_groups", "%weight", "%bias", "%eps", "%cudnn_enabled"},
       {"%num_groups", "%weight", "%bias", "%eps"});
 
   auto instance_norm = getObservedQParamOpFusionInfo(
       "aten::instance_norm",
-      "aten::quantized_instance_norm",
+      "quantized::instance_norm",
       {"%weight", "%bias", "%running_mean", "%running_var", "%use_input_stats",
         "%momentum", "%eps", "%cudnn_enabled"},
       {"%weight", "%bias", "%eps"});

--- conflicted
+++ resolved
@@ -35,13 +35,6 @@
       *type()->name(), src, resolver ? resolver : nativeResolver(), &self);
 }
 
-<<<<<<< HEAD
-Object Object::copy() const {
-  return Object(_ivalue());
-}
-
-=======
->>>>>>> 297cc551
 Object Object::deepcopy() const {
   c10::IValue::HashAliasedIValueMap memo;
   return deepcopy(memo);

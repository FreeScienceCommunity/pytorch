--- conflicted
+++ resolved
@@ -19,11 +19,7 @@
     "-DTH_HAVE_THREAD",
     "-DUSE_FBGEMM",
     "-DUSE_DISTRIBUTED",
-<<<<<<< HEAD
     "-DUSE_INTERNAL_PTHREADPOOL_IMPL",
-    "-DAT_PARALLEL_NATIVE=1",
-=======
->>>>>>> bc9e8af2
     "-DATEN_THREADING=NATIVE",
     "-DNO_CUDNN_DESTROY_HANDLE",
 ] + if_cuda([
@@ -1355,6 +1351,9 @@
         "caffe2/utils/smart_tensor_printer.cc",
         "caffe2/utils/string_utils.cc",
         "caffe2/utils/threadpool/ThreadPool.cc",
+        "caffe2/utils/threadpool/ThreadPoolMobile.cc",
+        "caffe2/utils/threadpool/pthreadpool.cc",
+        "caffe2/utils/threadpool/pthreadpool_impl.cc",
     ],
 )
 

--- conflicted
+++ resolved
@@ -125,14 +125,9 @@
     localImplementation project(':pytorch_android_torchvision')
 
     nativeBuildImplementation(name: 'pytorch_android-release', ext: 'aar')
-<<<<<<< HEAD
-    nativeBuildImplementation(name: 'pytorch_android_torchvision-1.6.0-SNAPSHOT', ext: 'aar')
-    extractForNativeBuild(name: 'pytorch_android-release', ext: 'aar')
-=======
     nativeBuildImplementation(name: 'pytorch_android_torchvision-release', ext: 'aar')
     // Commented due to dependency on local copy of pytorch_android aar to aars folder
     //extractForNativeBuild(name: 'pytorch_android-release', ext: 'aar')
->>>>>>> 37ccba92
 
     nightlyImplementation 'org.pytorch:pytorch_android:1.6.0-SNAPSHOT'
     nightlyImplementation 'org.pytorch:pytorch_android_torchvision:1.6.0-SNAPSHOT'

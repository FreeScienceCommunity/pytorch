--- conflicted
+++ resolved
@@ -276,11 +276,8 @@
 }
 
 TORCH_LIBRARY_IMPL(quantized, QuantizedCPU, m) {
-<<<<<<< HEAD
-=======
   m.impl("batch_norm",        TORCH_FN(q_batch_norm_impl<false>));
   m.impl("batch_norm_relu",   TORCH_FN(q_batch_norm_impl<true>));
->>>>>>> 0fd4c1b7
   m.impl("batch_norm2d",      TORCH_FN(q_batch_norm2d_impl<false>));
   m.impl("batch_norm2d_relu", TORCH_FN(q_batch_norm2d_impl<true>));
   m.impl("batch_norm3d",      TORCH_FN(q_batch_norm3d_impl<false>));

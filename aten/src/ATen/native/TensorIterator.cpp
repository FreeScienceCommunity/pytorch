#include <ATen/native/TensorIterator.h>

#include <array>
#include <ATen/ExpandUtils.h>
#include <ATen/Parallel.h>
#include <ATen/native/TypeProperties.h>
#include <ATen/MemoryOverlap.h>

namespace at {

using DimMask = TensorIterator::DimMask;
using PtrVector = TensorIterator::PtrVector;
using loop_t = TensorIterator::loop_t;
using loop2d_t = TensorIterator::loop2d_t;
using StrideVector = TensorIterator::StrideVector;

void TensorIterator::reorder_dimensions(const TensorIteratorConfig& config) {
  // Sort the dimensions based on strides in ascending order with reduced dims
  // at the front. NOTE: that this inverts the order of C-contiguous tensors.
  // strides[0] is the fastest moving dimension instead of strides[ndim - 1].

  perm_.resize(ndim());
  if (ndim() == 1) {
    perm_[0] = 0;
    return;
  }

  // initialize perm with n-1, n-2, ..., 1, 0
  std::iota(perm_.rbegin(), perm_.rend(), 0);

  // returns 1 if the dim0 should come after dim1, -1 if dim0 should come
  // before dim1, and 0 if the comparison is ambiguous.
  auto should_swap = [&](size_t dim0, size_t dim1) {
    int ret = 0;
    for (int arg = 0; arg < ntensors(); arg++) {
      if (operands_[arg].stride_bytes.empty()) {
        continue;
      }
      int64_t stride0 = operands_[arg].stride_bytes[dim0];
      int64_t stride1 = operands_[arg].stride_bytes[dim1];
      if (is_reduction_ && operands_[arg].is_output) {
        // move reduced dimensions to the front
        if ((stride0 == 0) != (stride1 == 0)) {
          return stride1 == 0 ? 1 : -1;
        }
      }
      if (stride0 == 0 || stride1 == 0) {
        continue;
      } else if (stride0 <= stride1) {
        return -1;
      } else {
        return 1;
      }
    }
    return ret;
  };

  // insertion sort with support for ambiguous comparisons
  for (int i = 1; i < ndim(); i++) {
    int dim1 = i;
    for (int dim0 = i - 1; dim0 >= 0; dim0--) {
      int comparison = should_swap(perm_[dim0], perm_[dim1]);
      if (comparison > 0) {
        std::swap(perm_[dim0], perm_[dim1]);
        dim1 = dim0;
      } else if (comparison < 0) {
        break;
      }
    }
  }

  // perform re-ordering of shape and strides
  permute_dimensions(perm_);
}

// Computes a common dtype using type promotion
// See the [Common Dtype Computation] note
ScalarType TensorIterator::compute_common_dtype() {
  at::native::ResultTypeState state = {};
  for (const auto& op : operands_) {
    if (op.is_output) {
      continue;
    }

    state = at::native::update_result_type_state(op.tensor, state);
  }

  common_dtype_ = at::native::result_type(state);
  TORCH_INTERNAL_ASSERT(common_dtype_ != ScalarType::Undefined);

  return common_dtype_;
}

// Implements the the behavior of the following flags:
//   - check_all_same_dtype_
//   - check_all_same_device_
//   - enforce_safe_casting_to_output_
//   - promote_inputs_to_common_dtype_
//   - cast_common_dtype_to_outputs_
//
// See their descriptions in TensorIterator.h for details.
// NOTE: Checks for more specific behaviors (e.g. the first and second
//   inputs must share a dtype, but the third must have the long dtype)
//   should be implemented directly and outside of TensorIterator.
void TensorIterator::compute_types(const TensorIteratorConfig& config) {
  // Reviews operands (1/2)
  //   - validates that all input tensors are defined
  //   - computes common device
  //   - determines if there are undefined outputs
  //   - determines if there are different dtypes and attempts
  //       to quickly acquire a common dtype
  Device common_device = kCPU;
  common_dtype_ = ScalarType::Undefined;
  // NB: despite output_dtype's generic sounding name, it only is
  // used in a nontrivial way if check_all_same_dtype is true
  ScalarType output_dtype = ScalarType::Undefined;
  bool has_different_input_dtypes = false;
  bool has_different_output_dtypes = false;
  bool has_undefined_outputs = false;

  for (auto& op : operands_) {
    // Validates that all inputs have type information, and that
    //   if an output is missing type information that we can infer
    //   the device it should be allocated on.
    if (!op.is_type_defined()) {
      TORCH_INTERNAL_ASSERT(op.is_output, "Found type undefined input tensor!");
      if (config.static_dtype_and_device_.has_value()) {
        op.target_dtype = config.static_dtype_and_device_->first;
        op.device = config.static_dtype_and_device_->second;
      } else {
        TORCH_INTERNAL_ASSERT(config.check_all_same_device_);
        has_undefined_outputs = true;
        continue;
      }
    }

    // Validates input tensors are defined
    if (!op.tensor.defined()) {
      TORCH_INTERNAL_ASSERT(op.is_output, "Found undefined input tensor!");
      continue;
    }

    TORCH_INTERNAL_ASSERT(op.target_dtype == op.current_dtype)

    // Acquires the first non-CPU device (if any) as the common device
    if (common_device == kCPU && !op.tensor.device().is_cpu()) {
      common_device = op.tensor.device();
    }

    // Determines if there are varying input dtypes
    // NOTE: the common dtype is set to the first defined input dtype observed
    if (!op.is_output && op.target_dtype != common_dtype_) {
      if (common_dtype_ == ScalarType::Undefined) {
        common_dtype_ = op.target_dtype;
      } else {
        has_different_input_dtypes = true;
      }
    } else if (op.is_output && op.target_dtype != common_dtype_) {
      if (output_dtype == ScalarType::Undefined) {
        output_dtype = op.target_dtype;
      } else {
        has_different_output_dtypes = true;
      }
    }
  }

  // Checks that either the computation type is computable or unneeded
  TORCH_INTERNAL_ASSERT(!(has_different_input_dtypes && !config.promote_inputs_to_common_dtype_ &&
                        (has_undefined_outputs || config.enforce_safe_casting_to_output_ ||
                        config.cast_common_dtype_to_outputs_)));

  // Checks that all inputs and defined outputs are the same dtype, if requested
  if (config.check_all_same_dtype_ &&
      (has_different_input_dtypes || has_different_output_dtypes ||
      (common_dtype_ != output_dtype && output_dtype != ScalarType::Undefined))) {
    // Throws an informative error message
    for (auto& op : operands_) {
      if (!op.tensor.defined()) {
        continue;
      }

      TORCH_CHECK(op.target_dtype == common_dtype_,
                  "Found dtype ", op.target_dtype, " but expected ", common_dtype_);
    }
  }

  // Short-circuits if no additional work required
  if (!has_undefined_outputs && !config.check_all_same_device_ &&
      !config.promote_inputs_to_common_dtype_ && !config.cast_common_dtype_to_outputs_ &&
      !config.enforce_safe_casting_to_output_) {
    // Invalidates common_dtype_ if it could not be inferred
    common_dtype_ = has_different_input_dtypes ? ScalarType::Undefined : common_dtype_;
    return;
  }

  // Computes a common dtype, if needed
  if (has_different_input_dtypes && config.promote_inputs_to_common_dtype_) {
    common_dtype_ = compute_common_dtype();
  }

  // Reviews operands (2/2)
  //   - sets metadata for undefined outputs
  //   - checks that all tensors are on the same device, if requested
  //   - checks that the common dtype can safely cast to each output, if requested
  //   - creates temporaries for CPU operations, if needed and requested
  int max_cpu_scalars_on_cuda = config.allow_cpu_scalars_ ? 1 : 0;
  int current_cpu_scalars_on_cuda = 0;
  for (auto& op : operands_) {
    if (!op.is_type_defined()) {
      op.target_dtype = common_dtype_;
      op.device = common_device;
      continue;
    }

    // Skips undefined tensors
    if (!op.tensor.defined()) {
      continue;
    }

    // Checks all tensors are on the same device, if requested
    if (config.check_all_same_device_) {
      // Handles CPU scalars on CUDA kernels that support them
      if (common_device.is_cuda() && op.tensor.dim() == 0 && op.tensor.device().is_cpu()) {
        TORCH_CHECK(current_cpu_scalars_on_cuda < max_cpu_scalars_on_cuda,
                    "Trying to pass too many CPU scalars to CUDA kernel!");
        ++current_cpu_scalars_on_cuda;
      } else if (op.device != common_device) {
        TORCH_CHECK(false,
                    "Expected all tensors to be on the same device, but "
                    "found at least two devices, ", common_device, " and ", op.device, "!");
      }
    }

    // Checks safe casting, if requested
    if (config.enforce_safe_casting_to_output_ && op.is_output && op.current_dtype != common_dtype_) {
      TORCH_CHECK(canCast(common_dtype_, op.current_dtype),
                  "result type ", common_dtype_, " can't be cast to the "
                  "desired output type ", op.current_dtype);
    }

    // Creates temporaries for CPU operations, if needed and requested
    // TODO: reuse temporaries when possible (e.g. for inplace operations)
    if (common_device == kCPU) {
      // Casts to outputs by creating temporaries of the correct dtype (if needed)
      if (config.cast_common_dtype_to_outputs_ && op.is_output && op.current_dtype != common_dtype_) {
        op.original_tensor = op.tensor;
        op.tensor = at::empty_like(op.tensor,
                                   op.tensor.options().dtype(common_dtype_),
                                   LEGACY_CONTIGUOUS_MEMORY_FORMAT);
        op.current_dtype = common_dtype_;
    }

    // Promotes inputs by creating temporaries of the correct dtype
      if (config.promote_inputs_to_common_dtype_ && !op.is_output && op.current_dtype != common_dtype_) {
        op.original_tensor = op.tensor;
        op.tensor = op.tensor.to(common_dtype_);
        op.current_dtype = common_dtype_;
      }
    }
  }
}

StrideVector TensorIterator::compatible_stride(int element_size) const {
  auto stride = StrideVector();
  int64_t next_stride = element_size;
  for (int dim = 0; dim < ndim(); dim++) {
    stride.push_back(next_stride);
    next_stride *= shape_[dim];
  }
  return stride;
}

DimVector TensorIterator::invert_perm(IntArrayRef input) const {
  // Invert the permutation caused by reorder_dimensions. This is not valid
  // after coalesce_dimensions is called.
  TORCH_INTERNAL_ASSERT(!has_coalesced_dimensions_);
  TORCH_INTERNAL_ASSERT(input.size()==perm_.size());
  auto res = DimVector(input.size()); //no initialization needed, every value in res should be written to.
  for (int dim = 0; dim < ndim(); dim++) {
    res[perm_[dim]] = input[dim];
  }
  return res;
}

DimVector TensorIterator::apply_perm_and_mul(IntArrayRef input, int mul) const {
  TORCH_INTERNAL_ASSERT(!has_coalesced_dimensions_);
  auto res = DimVector(input.size(), 0);
  for (size_t i = 0; i < input.size(); i++) {
    res[i] = input[perm_[i]] * mul;
  }
  return res;
}

void TensorIterator::allocate_outputs() {
  for (int i = 0; i < num_outputs_; i++) {
    auto& op = operands_[i];
    if (!op.tensor.defined()) {
      TORCH_INTERNAL_ASSERT(op.is_type_defined(), "no type for operand", i);
      int element_size = elementSize(op.target_dtype);
      auto requires_channels_last_2d_output_ =
          ndim() == 4 && requires_channels_last_2d_output();
      auto requires_channels_last_3d_output_ =
          ndim() == 5 && requires_channels_last_3d_output();
      if (requires_channels_last_2d_output_ || requires_channels_last_3d_output_) {
        auto tensor_shape = invert_perm(shape_);
        op.tensor = at::empty(tensor_shape, op.options());
        if (requires_channels_last_2d_output_) {
          op.tensor.unsafeGetTensorImpl()->empty_tensor_restride(
              MemoryFormat::ChannelsLast);
        } else {
          op.tensor.unsafeGetTensorImpl()->empty_tensor_restride(
              MemoryFormat::ChannelsLast3d);
        }
        // As we are allocating output after permutations is done, we need to
        // make sure that operand's strides are matching element size and
        // dimensions permutations which are stored in _perm
        op.stride_bytes = apply_perm_and_mul(op.tensor.strides(), element_size);
      } else {
        op.stride_bytes = compatible_stride(element_size);
        // check if permutation is just an inverted order
        bool inverted = true;
        for (int i = 1; i <= ndim(); i++) {
          if (perm_[i - 1] != ndim() - i) {
            inverted = false;
            break;
          }
        }
        auto tensor_shape = invert_perm(shape_);
        if (inverted) {
          // can just return contiguous output
          // it is faster because it avoids allocating 0 size tensor and
          // resizing and restriding it
          op.tensor = at::empty(tensor_shape, op.options());
        } else {
          auto tensor_stride = invert_perm(op.stride_bytes);
          for (int dim = 0; dim < ndim(); dim++) {
            tensor_stride[dim] /= element_size;
          }
          op.tensor =
              at::empty_strided(tensor_shape, tensor_stride, op.options());
        }
      }
      op.current_dtype = op.target_dtype;
    }
  }
}

void TensorIterator::compute_names(const TensorIteratorConfig& config) {
  bool should_infer_names = std::any_of(
      operands_.begin(),
      operands_.end(),
      [](const OperandInfo& op) {
        return op.tensor.defined() && op.tensor.has_names();
      });
  if (!should_infer_names) {
    return;
  }

  for (auto& op : operands_) {
    if (!op.tensor.defined()) continue;
    // Don't include output tensors if we are resizing, since we will
    // clobber their names in any case.  (If the output tensor was
    // also an input tensor, we'll pick it up when it shows up again
    // in operands).
    if (config.resize_outputs_ && op.is_output) continue;
    // perform name inference
    if (names_.empty()) {
      names_ = op.tensor.names();
    } else {
      names_ = NameVector(unify_from_right(names_, op.tensor.names()));
    }
  }
}

void TensorIterator::propagate_names_to_outputs() {
  // names_ can be empty for two reasons:
  // 1. We were performing ops on scalar tensors. Then there should be no names.
  // 2. All of the defined inputs/outputs had no names. Then we shouldn't
  //    run name inference.
  if (names_.empty()) {
    return;
  }

  // propagate names
  for (int i = 0; i < num_outputs_; i++) {
    auto& op = operands_[i];
    // must call propagate_names_to_outputs after outputs have been allocated.
    TORCH_INTERNAL_ASSERT(op.tensor.defined());
    if (!names_.empty()) {
      namedinference::propagate_names(op.tensor, names_);
    }
  }
}

void TensorIterator::coalesce_dimensions() {
  if (ndim() <= 1) {
    return;
  }

  // We can coalesce two adjacent dimensions if either dim has size 1 or if:
  // shape[n] * stride[n] == shape[n + 1].
  auto can_coalesce = [&](int dim0, int dim1) {
    auto shape0 = shape_[dim0];
    auto shape1 = shape_[dim1];
    if (shape0 == 1 || shape1 == 1) {
      return true;
    }
    for (int i = 0; i < ntensors(); i++) {
      auto& stride = operands_[i].stride_bytes;
      if (shape0 * stride[dim0] != stride[dim1]) {
        return false;
      }
    }
    return true;
  };

  // replace each operands stride at dim0 with its stride at dim1
  auto replace_stride = [&](int dim0, int dim1) {
    for (int i = 0; i < ntensors(); i++) {
      auto& stride = operands_[i].stride_bytes;
      stride[dim0] = stride[dim1];
    }
  };

  int prev_dim = 0;
  for (int dim = 1; dim < ndim(); dim++) {
    if (can_coalesce(prev_dim, dim)) {
      if (shape_[prev_dim] == 1) {
        replace_stride(prev_dim, dim);
      }
      shape_[prev_dim] *= shape_[dim];
    } else {
      prev_dim++;
      if (prev_dim != dim) {
        replace_stride(prev_dim, dim);
        shape_[prev_dim] = shape_[dim];
      }
    }
  }

  shape_.resize(prev_dim + 1);
  for (int i = 0; i < ntensors(); i++) {
    operands_[i].stride_bytes.resize(ndim());
  }
  has_coalesced_dimensions_ = true;
}

int64_t TensorIterator::numel() const {
  int64_t numel = 1;
  for (int64_t size : shape_) {
    numel *= size;
  }
  return numel;
}

StrideVector TensorIterator::get_dim_strides(int dim) const {
  auto dims = ndim();
  auto inner_strides = StrideVector();
  for (auto& op : operands_) {
    inner_strides.push_back(dims == 0 ? 0 : op.stride_bytes[dim]);
  }
  return inner_strides;
}

SmallVector<char*, 4> TensorIterator::get_data_ptrs(ArrayRef<char*> base, IntArrayRef counter) const {
  auto ptrs = SmallVector<char*, 4>(base);
  for (int dim = 0; dim < ndim(); dim++) {
    int64_t value = counter[dim];
    for (int arg = 0; arg < ntensors(); arg++) {
      ptrs[arg] += value * operands_[arg].stride_bytes[dim];
    }
  }
  return ptrs;
}

SmallVector<char*, 4> TensorIterator::get_base_ptrs() const {
  auto ptrs = SmallVector<char*, 4>();
  for (int i = 0; i < ntensors(); i++) {
    ptrs.push_back((char*)data_ptr(i));
  }
  return ptrs;
}

bool TensorIterator::is_dim_reduced(int dim) const {
  for (auto& op : operands_) {
    if (op.is_output && op.stride_bytes[dim] == 0 && shape_[dim] > 1) {
      return true;
    }
  }
  return false;
}

void TensorIterator::permute_dimensions(IntArrayRef perm) {
  TORCH_INTERNAL_ASSERT(perm.size() == ndim());

  auto reorder = [perm](IntArrayRef data) {
    auto res = DimVector(data.size(), 0);
    for (size_t i = 0; i < perm.size(); i++) {
      res[i] = data[perm[i]];
    }
    return res;
  };

  // Update shape and strides
  shape_ = reorder(shape_);
  for (auto& op : operands_) {
    if (op.stride_bytes.size() > 0) {
      op.stride_bytes = reorder(op.stride_bytes);
    }
  }
}

int64_t TensorIterator::num_output_elements() const {
  int64_t elem = 1;
  for (int dim = 0; dim < ndim(); dim++) {
    if (operands_[0].stride_bytes[dim] != 0 || shape_[dim] == 0)  {
      elem *= shape_[dim];
    }
  }
  return elem;
}

int TensorIterator::num_reduce_dims() const {
  int count = 0;
  for (int dim = 0; dim < ndim(); dim++) {
    if (operands_[0].stride_bytes[dim] == 0) {
      count++;
    }
  }
  return count;
}

#define LOOP_WRAPPER(ntensor, loop) \
  [=](char** base, const int64_t* strides, int64_t size0, int64_t size1) { \
    auto data = PtrVector(base, base + ntensor);                          \
    const int64_t* outer_strides = &strides[ntensor];                     \
                                                                          \
    for (int64_t i = 0; i < size1; i++) {                                 \
      if (i > 0) {                                                        \
        for (int arg = 0; arg < ntensor; arg++) {                         \
          data[arg] += outer_strides[arg];                                \
        }                                                                 \
      }                                                                   \
      loop(data.data(), strides, size0);                               \
    }                                                                     \
  }

void TensorIterator::for_each(loop_t loop, int64_t grain_size) {
  for_each(LOOP_WRAPPER(ntensors(), loop), grain_size);
}

void TensorIterator::for_each(loop2d_t loop, int64_t grain_size) {
  int64_t numel = this->numel();
  if (numel == 0) {
    return;
  } else if (numel < internal::GRAIN_SIZE || at::get_num_threads() == 1) {
    return serial_for_each(loop, {0, numel});
  } else {
    at::parallel_for(0, numel, grain_size, [&](int64_t begin, int64_t end) {
      serial_for_each(loop, {begin, end});
    });
  }
}

StrideVector TensorIterator::get_strides() const {
  StrideVector strides;
  for (int dim = 0; dim < ndim(); dim++) {
    for (int arg = 0; arg < ntensors(); arg++) {
      strides.push_back(operands_[arg].stride_bytes[dim]);
    }
  }
  return strides;
}

void TensorIterator::serial_for_each(loop_t loop, Range range) const {
  serial_for_each(LOOP_WRAPPER(ntensors(), loop), range);
}

void TensorIterator::serial_for_each(loop2d_t loop, Range range) const {
  if (range.size() == 0) {
    return;
  }
  auto strides = get_strides();
  while (strides.size() < 2 * ntensors()) {
    strides.push_back(0);
  }

  auto base_ptrs = get_base_ptrs();
  if (ndim() <= 1) {
    auto ptrs = get_data_ptrs(base_ptrs, { range.begin });
    loop(ptrs.data(), strides.data(), range.size(), 1);
  } else {
    auto counter = DimCounter(shape_, range);
    while (!counter.is_done()) {
      auto ptrs = get_data_ptrs(base_ptrs, counter.values);
      auto step = counter.max_2d_step();
      loop(ptrs.data(), strides.data(), step[0], step[1]);
      counter.increment(step);
    }
  }
}

bool TensorIterator::is_trivial_1d() const {
  // TODO: check for casting once it's supported
  return ndim() == 1;
}

bool TensorIterator::is_contiguous() const {
  if (numel() == 1) {
    return true;
  }
  if (ndim() != 1) {
    return false;
  }
  return has_contiguous_first_dim();
}


bool TensorIterator::is_scalar(int arg) const {
  const auto& stride = operands_[arg].stride_bytes;
  for (int i = 0; i < ndim(); i++) {
    if (stride[i] != 0 && shape_[i] != 1) {
      return false;
    }
  }
  return true;
}

bool TensorIterator::is_cpu_scalar(int arg) const {
  return is_scalar(arg) && device(arg).is_cpu();
}

void TensorIterator::cast_outputs() {
  for (auto& op : operands_) {
    if (op.is_output && op.original_tensor.defined() &&
        op.original_tensor.scalar_type() != op.current_dtype) {
      op.original_tensor.copy_(op.tensor);
      op.tensor = op.original_tensor;
    }
  }
}

void* TensorIterator::data_ptr(int arg) const {
  return operands_[arg].data;
}

void TensorIterator::remove_operand(int arg) {
  operands_.erase(operands_.begin() + arg);
}

void TensorIterator::unsafe_replace_operand(int arg, void* data) {
  operands_[arg].data = data;
}

void TensorIterator::narrow(int dim, int64_t start, int64_t size) {
  TORCH_INTERNAL_ASSERT(dim < ndim() && size >= 1);
  shape_[dim] = size;
  view_offsets_[dim] += start;
  for (auto& op : operands_) {
    op.data = ((char*)op.data) + op.stride_bytes[dim] * start;
  }
  if (size == 1 && !is_reduction_) {
    coalesce_dimensions();
  }
}

void TensorIterator::select_all_keeping_dim(int start_dim, IntArrayRef indices) {
  TORCH_INTERNAL_ASSERT(start_dim <= ndim());
  for (int i = start_dim; i < ndim(); ++i) {
    for (auto& op : operands_) {
      op.data = ((char*)op.data) + op.stride_bytes[i] * indices[i - start_dim];
    }
    shape_[i] = 1;
  }
}

TensorIterator TensorIterator::binary_op(Tensor& out, const Tensor& a,
    const Tensor& b, bool check_mem_overlap) {
  return TensorIteratorConfig()
     .set_check_mem_overlap(check_mem_overlap)
     .add_output(out)
     .add_input(a)
     .add_input(b)
     .allow_cpu_scalars(true)
     .promote_inputs_to_common_dtype(true)
     .cast_common_dtype_to_outputs(true)
     .enforce_safe_casting_to_output(true)
     .build();
}

TensorIterator TensorIterator::comparison_op(Tensor& out, const Tensor& a,
    const Tensor& b, bool check_mem_overlap) {
  return TensorIteratorConfig()
    .set_check_mem_overlap(check_mem_overlap)
    .add_output(out)
    .add_input(a)
    .add_input(b)
    .allow_cpu_scalars(true)
    .promote_inputs_to_common_dtype(true)
    .build();
}

TensorIterator TensorIterator::unary_op(Tensor& out, const Tensor& a,
    bool check_mem_overlap) {
  return TensorIteratorConfig()
    .set_check_mem_overlap(check_mem_overlap)
    .add_output(out)
    .add_input(a)
    .cast_common_dtype_to_outputs(true)
    .enforce_safe_casting_to_output(true)
    .build();
}

TensorIterator TensorIterator::nullary_op(Tensor& out) {
  return TensorIteratorConfig()
    .check_all_same_dtype(false)
    .add_output(out)
    // FIXME: workaround for bug: https://github.com/pytorch/pytorch/issues/20342
    .dont_resize_outputs()
    .build();
}

TensorIterator TensorIterator::reduce_op(Tensor& out, const Tensor& a) {
  TORCH_INTERNAL_ASSERT(out.defined());
  return TensorIteratorConfig()
    .add_output(out)
    .add_input(a)
    .dont_resize_outputs()
    .is_reduction(true)
    // TODO: not supporting casting to outputs is only really necessary for arg{min,max}
    .promote_inputs_to_common_dtype(true)
    .build();
}

TensorIterator TensorIterator::reduce_op(Tensor& out1, Tensor& out2, const Tensor& a) {
  TORCH_INTERNAL_ASSERT(out1.defined());
  TORCH_INTERNAL_ASSERT(out2.defined());
  TORCH_CHECK((!a.is_cuda() && !out1.is_cuda() && !out2.is_cuda()) || (a.device() == out1.device() && out1.device() == out2.device()),
      "reduce_op(): expected input and both outputs to be on same device, but input is on ", a.device(),
      ", output1 is on ", out1.device(), " and output2 is on", out2.device());
  TORCH_CHECK(out1.dim() == out2.dim(), "reduce_op(): expected both outputs to have same number of dims, but output1 has ", out1.dim(),
      " and output2 has ", out2.dim());
  TORCH_CHECK(out1.sizes() == out2.sizes(), "reduce_op(): expected both outputs to have same sizes, but output1 has ", out1.sizes(),
      " and output2 has ", out2.sizes());
  TORCH_CHECK(out1.strides() == out2.strides(), "reduce_op(): expected both outputs to have same strides, but output1 has ", out1.strides(),
      " and output2 has ", out2.strides());
  return TensorIteratorConfig()
    .add_output(out1)
    .add_output(out2)
    .add_input(a)
    .dont_resize_outputs()
    .is_reduction(true)
    .check_all_same_dtype(false)
    .build();
}

void TensorIterator::populate_operands(TensorIteratorConfig& config) {
  for (int i = 0; i < config.tensors_.size(); i++) {
    operands_.emplace_back(std::move(config.tensors_[i]));
  }
  num_outputs_ = config.num_outputs_;
}

void TensorIterator::mark_outputs() {
  // TODO: merge this into populate_operands
  for (int i = 0; i < num_outputs_; i++) {
    operands_[i].is_output = true;
    const auto& output = operands_[i].tensor;
    if (!output.defined()) continue;

    // check if output is also an input
    for (int arg = num_outputs_; arg < ntensors(); arg++) {
      const auto& input = operands_[arg].tensor;
      if (output.is_same(input)) {
        operands_[i].is_read_write = true;
      }
    }
  }
}

void TensorIterator::compute_mem_overlaps(const TensorIteratorConfig& config) {
  if (!config.check_mem_overlap_) {
    return;
  }
  for (int i = 0; i < num_outputs_; i++) {
    const auto& output = operands_[i].tensor;
    if (!output.defined()) continue;
    assert_no_internal_overlap(output);
    for (int j = num_outputs_; j < ntensors(); j++) {
      const auto& input = operands_[j].tensor;
      assert_no_partial_overlap(output, input);
    }
  }
}

void TensorIterator::compute_shape(const TensorIteratorConfig& config) {
  if (config.static_shape_.has_value()) {
    shape_ = *config.static_shape_;
    return;
  }

  all_ops_same_shape_ = true;
  bool has_scalars = false;
  bool has_tensors = false;
  for (auto& op : operands_) {
    if (!op.tensor.defined()) continue;

    // For now, don't include output tensors when we're resizing outputs.
    // These shapes don't participate in shape computation.
    // This preserves the legacy behavior where torch.add(..., out=dst) resizes
    // the destination tensor.  If the output tensor is also an input, we'll
    // pick it up later in the operands.
    if (config.resize_outputs_ && op.is_output) continue;
    auto shape = op.tensor.sizes();
    if (shape.size() == 0) {
      has_scalars = true;
    } else {
      has_tensors = true;
    }
    if (has_scalars && has_tensors) {
      all_ops_same_shape_ = false;
    }
    if (shape_.empty()) {
      shape_ = shape;
    } else if (!shape.equals(shape_)) {
      all_ops_same_shape_ = false;
      shape_ = DimVector(infer_size(shape_, shape));
    }
  }
}

void TensorIterator::resize_outputs() {
  if (static_shape_) return;
  // Outputs cannot be broadcasted. Check that the shape of the outputs matches
  // the inferred shape. There's an exception for write-only tensors to support
  // our legacy behavior that functions with `out=` arguments resize their
  // outputs.
  for (int i = 0; i < num_outputs_; i++) {
    auto& tensor = operands_[i].tensor;
    if (tensor.defined() && !tensor.sizes().equals(shape_)) {
      if (config.resize_outputs_ && !operands_[i].is_read_write) {
        // Preserve legacy resizing behavior of out=... arguments
        // TODO: issue warning
        tensor.resize_(shape_);
        if (tensor.dim() == 4 && requires_channels_last_2d_output()) {
          // Temporary stick to 4d tensor, will update with arbitrary batched later on
          tensor.unsafeGetTensorImpl()->empty_tensor_restride(MemoryFormat::ChannelsLast);
        }
        else if (tensor.dim() == 5 && requires_channels_last_3d_output()) {
          // Temporary stick to 5d tensor, will update with arbitrary batched later on
          tensor.unsafeGetTensorImpl()->empty_tensor_restride(MemoryFormat::ChannelsLast3d);
        }
        continue;
      }
      TORCH_CHECK(is_reduction_, "output with shape ", tensor.sizes(), " doesn't match the broadcast shape ",
                 shape_);
    }
  }
}

void TensorIterator::compute_strides(const TensorIteratorConfig& config) {
  for (auto& op : operands_) {
    if (op.tensor.defined()) {
      IntArrayRef original_shape = config.static_shape_ ? shape_ : op.tensor.sizes();
      auto original_stride = op.tensor.strides();
      auto element_size_in_bytes = op.tensor.element_size();
      auto offset = ndim() - original_shape.size();
      if (offset > 0)
          op.stride_bytes.resize(ndim(), 0);
      else
          op.stride_bytes.resize(ndim());
      for (size_t i = 0; i < original_shape.size(); i++) {
        if (original_shape[i] == 1) {
          op.stride_bytes[offset + i] = 0;
        } else {
          op.stride_bytes[offset + i] = original_stride[i] * element_size_in_bytes;
        }
      }
    }
  }
}

template <int dim, MemoryFormat memory_format>
bool TensorIterator::requires_channels_last_nd_output() {
  // TODO(vitalyf): Make it widely accessible function which takes list
  // of tensors and returns suggested format
  bool requires_channels_last_output_ = false;
  bool all_leading_cl_ambiguous = true;
  bool had_cl_suggested = false;
  for (auto& op : operands_) {
    if (op.tensor.defined() && !op.is_output) {

      auto cl_ambiguous =
          (op.tensor.is_contiguous(MemoryFormat::Contiguous) &&
           op.tensor.is_contiguous(memory_format)) ||
          op.tensor.dim() < dim;

      if (op.tensor.suggest_memory_format() == memory_format) {
        had_cl_suggested = true;
      }

      if (!cl_ambiguous && all_leading_cl_ambiguous &&
          op.tensor.suggest_memory_format() == memory_format) {
        requires_channels_last_output_ = true;
      }
      // Keep checking if first input is arbitrary strided (ex. NC11) or can be
      // broadcasted to anything numel == 1
      if (all_leading_cl_ambiguous && !cl_ambiguous) {
        all_leading_cl_ambiguous = false;
      }
      if (!cl_ambiguous && !requires_channels_last_output_ &&
          op.tensor.suggest_memory_format() == memory_format) {
        TORCH_WARN_ONCE(
            "Mixed memory format inputs detected while calling the operator. "
            "The operator will output contiguous tensor even if some of the inputs are in channels_last format.");
      }
      if (!cl_ambiguous && requires_channels_last_output_ &&
          op.tensor.suggest_memory_format() != memory_format) {
        TORCH_WARN_ONCE(
            "Mixed memory format inputs detected while calling the operator. "
            "The operator will output channels_last tensor even if some of the inputs are not in channels_last format.");
      }
    }
  }
  // If everything is ambiguous lean towards channels last format
  if (!requires_channels_last_output_ && all_leading_cl_ambiguous &&
      had_cl_suggested) {
    requires_channels_last_output_ = true;
  }
  return requires_channels_last_output_;
}

bool TensorIterator::requires_channels_last_2d_output() {
  return requires_channels_last_nd_output<4, MemoryFormat::ChannelsLast>();
}

bool TensorIterator::requires_channels_last_3d_output() {
  return requires_channels_last_nd_output<5, MemoryFormat::ChannelsLast3d>();
}

bool TensorIterator::can_use_32bit_indexing() const {
  int64_t max_value = std::numeric_limits<int32_t>::max();
  if (numel() > max_value) {
    return false;
  }
  for (auto& op : operands_) {
    int64_t max_offset = 1;
    for (int dim = 0; dim < ndim(); dim++) {
      max_offset += (shape_[dim] - 1) * op.stride_bytes[dim];
    }
    if (max_offset > max_value) {
      return false;
    }
  }
  return true;
}

std::unique_ptr<TensorIterator> TensorIterator::split(int dim) {
  TORCH_INTERNAL_ASSERT(dim >= 0 && dim < ndim() && shape()[dim] >= 2);
  std::unique_ptr<TensorIterator> copy(new TensorIterator(*this));

  bool overlaps = is_dim_reduced(dim);
  auto copy_size = shape_[dim] / 2;
  auto this_size = shape_[dim] - copy_size;
  copy->narrow(dim, 0, copy_size);
  copy->final_output_ &= !overlaps;
  this->narrow(dim, copy_size, this_size);
  this->accumulate_ |= overlaps;

  return copy;
}

int TensorIterator::get_dim_to_split() const {
  TORCH_INTERNAL_ASSERT(ndim() >= 1);
  int64_t max_extent = -1;
  int dim_to_split = -1;
  for (int dim = ndim() - 1; dim >= 0; dim--) {
    if (shape_[dim] == 0) {
      continue;
    }
    int64_t size = shape_[dim];
    for (auto& op : operands_) {
      int64_t extent = (size - 1) * op.stride_bytes[dim];
      if (extent > max_extent) {
        max_extent = extent;
        dim_to_split = dim;
      }
    }
  }
  TORCH_INTERNAL_ASSERT(max_extent >= 0);
  return dim_to_split;
}

bool TensorIterator::fast_set_up(const TensorIteratorConfig& config) {
  // This function tries to do a fast setup to avoid needless reordering of dimensions and tracking output strides
  // Return true if it can do fast setup or false otherwise
  // TODO enable fast handling for reductions
  FastSetupType setup_type = compute_fast_setup_type(config);
  if (setup_type == FastSetupType::NONE) {
    return false;
  }

  // allocate memory for output, memory format depends on setup_type
  switch (setup_type) {
    case FastSetupType::CONTIGUOUS:
      {
        for (int i = 0; i < num_outputs_; i++){
          auto& op = operands_[i];
          if (!op.tensor.defined()) {
            TORCH_INTERNAL_ASSERT(op.is_type_defined(), "no type for operand", i);
            op.tensor = at::empty(shape_, op.options(), MemoryFormat::Contiguous);
            op.current_dtype = op.target_dtype;
          }
        }
        break;
      }
    case FastSetupType::CHANNELS_LAST:
      {
        for (int i = 0; i < num_outputs_; i++){
          auto& op = operands_[i];
          if (!op.tensor.defined()) {
            TORCH_INTERNAL_ASSERT(op.is_type_defined(), "no type for operand", i);
            op.tensor = at::empty(shape_, op.options(), MemoryFormat::ChannelsLast);
            op.current_dtype = op.target_dtype;
          }
        }
        break;
      }
    case FastSetupType::NON_OVERLAPPING_DENSE:
      {
        // find the index of a defined tensor in operands_ start from input tensor
        int i_defined;
        for (i_defined = ntensors() - 1; i_defined >= 0; --i_defined) {
          if (operands_[i_defined].tensor.defined()) break;
        }
        TORCH_CHECK(i_defined >= 0, "Can not find a defined tensor when fast allocating memory to outputs");
        for (int i = 0; i < num_outputs_; i++){
          auto& op = operands_[i];
          if (!op.tensor.defined()) {
            TORCH_INTERNAL_ASSERT(op.is_type_defined(), "no type for operand", i);
            op.tensor = at::empty_strided(shape_, operands_[i_defined].tensor.strides(), op.options());
            op.current_dtype = op.target_dtype;
          }
<<<<<<< HEAD
          else if (resize_outputs_ && !op.is_read_write) {
            // Note: This restride logic is for some of the tensor types, eg. qtensor.
            //       These tensor class allocate a contigious output tensor directly no matter
            //       what memory format the input tensors are. So we need to restride output here for fast setup.
            //       We will revisit this logic when doing the TensorIterator refactor work and
            //       it would probably be better to move this logic out of TensorIterator.

            // TODO(vitalyf): Potentionally might try to address bigger than original memory size

            // Check whether output tensor needs restride, output's stride can be different than input tensors
            if (i != i_defined && !op.tensor.strides().equals(operands_[i_defined].tensor.strides())) {
              op.tensor.as_strided_(op.tensor.sizes(), operands_[i_defined].tensor.strides());
            }
          }
=======
          // defined tensors always have the same shape and strides here, no re-stride outputs happens.
          // see [Note: stride check for non contiguous tensors in fast setup]
>>>>>>> a11870b4
        }
        break;
      }
    default:
      TORCH_INTERNAL_ASSERT(false, "Unsupported fast setup type", c10::to_string((int)setup_type));
  }
  //coalescing dimensions consists of collapsing dimensions to 1 (we are limited to contiguous no-broadcast cases here)
  if (ndim() > 1){
    has_coalesced_dimensions_ = true;
  }
  if (ndim() >= 1) {
    shape_[0] = numel();
    shape_.resize(1);
  }
  for (auto& op : operands_ ) {
    auto element_size_in_bytes = op.tensor.element_size();
    op.stride_bytes.resize(ndim());
    if (ndim()>0) {
      op.stride_bytes[0] = element_size_in_bytes;
    }
  }
  return true;
}

FastSetupType TensorIterator::compute_fast_setup_type(const TensorIteratorConfig& config) {
  if (is_reduction_ || !all_ops_same_shape_) {
    return FastSetupType::NONE;
  }

  bool is_contiguous = true;
  bool is_channels_last = true;
  bool is_non_overlapping_and_dense = true;
  for (const auto& op : operands_) {
    if (op.tensor.defined()) {
      is_contiguous &= op.tensor.is_contiguous(at::MemoryFormat::Contiguous);
      is_channels_last &= op.tensor.is_contiguous(at::MemoryFormat::ChannelsLast);
      is_non_overlapping_and_dense &= op.tensor.is_non_overlapping_and_dense();
    }
  }

  if (is_contiguous) {
    return FastSetupType::CONTIGUOUS;
  }
  if (is_channels_last) {
    return FastSetupType::CHANNELS_LAST;
  }
  if (is_non_overlapping_and_dense) {
    int64_t prev = -1;
    // Fast setup is allowed only when all the defined tensors have the same shape and strides,
    // Iterate from back to check input tensors' strides first, then output tensors'.
    for (int64_t i = ntensors() - 1; i >= 0; --i) {
      const auto& op = operands_[i];
      if (op.tensor.defined()) {
        if (prev < 0) {
          prev = i;
          continue;
        }
        if (!operands_[prev].tensor.strides().equals(op.tensor.strides())) {
          // [Note: stride check for non contiguous tensors in fast setup]
          // We prevent 3 cases doing fast setup here:
          // 1. input tensors have different strides.
          // 2. output tensors have different strides.
          // 3. input tensors have the same strides, but output tensors have different strides with input tensors.
          //    We don't allow re-stride output tensors in this case since it is not compatible with
          //    numpy. The behavior in numpy is that if the output tensor has same shape as the input
          //    tensor but different strides, the strides of output tensor will be preserved, so we do
          //    the same in tensor iterator.
          return FastSetupType::NONE;
        }
      }
    }
    return FastSetupType::NON_OVERLAPPING_DENSE;
  }
  return FastSetupType::NONE;
}

<<<<<<< HEAD
void TensorIterator::build() {
=======
TensorIterator::TensorIterator(TensorIteratorConfig& config) {
  build(config);
}

void TensorIterator::build(TensorIteratorConfig& config) {
  // populate some persistent configuration fields
  is_reduction_ = config.is_reduction_;

  // fill in operands_ based on configuration
  populate_operands(config);
  // check input tensors memory format to use it during output allocation
  analyze_memory_format();
>>>>>>> a11870b4
  // set is_output and is_read_write flags on appropriate tensors
  mark_outputs();
  // Check that the outputs have no internal overlap
  // and do not share memory with inputs.
  compute_mem_overlaps(config);
  // Check that input dimensions are aligned correctly & compute outnames.
  compute_names(config);
  // compute the broadcasted shape
<<<<<<< HEAD
  compute_shape();
  // resize outputs if necessary
  resize_outputs();
=======
  compute_shape(config);
>>>>>>> a11870b4
  // compute the result dtype and device
  compute_types(config);
  // try fast setup output tensor, if failed, fallback to normal setup
  if (!fast_set_up(config)) {
    // compute each tensor's stride after broadcasting
    compute_strides(config);
    // re-order dimensions to improve coalescing
    reorder_dimensions(config);
    // allocate the output tensor if it's not provided
    allocate_outputs();
    // coalesce adjacent dimensions when possible
    coalesce_dimensions();
  }
  // perform name inference
  propagate_names_to_outputs();

  for (auto& op : operands_) {
    TORCH_INTERNAL_ASSERT(op.tensor.defined());
    op.data = op.tensor.data_ptr();
  }

  // zero out offsets
  // If the tensor is a scalar, we leave room for it
  // So index translations in reduction can access
  // a valid value for the offset
  int64_t ndim_offsets = (ndim() ? ndim() : 1);
  view_offsets_ = DimVector(ndim_offsets, 0);
}

SplitUntil32Bit TensorIterator::with_32bit_indexing() const {
  return SplitUntil32Bit(*this);
}

/// SplitUntil32Bit. Recursively splits an iterator into sub-iterators that
/// can use 32-bit indexing.

SplitUntil32Bit::iterator::iterator(const TensorIterator& iter) {
  vec.emplace_back(new TensorIterator(iter));
  vec.emplace_back(nullptr); // ++ first pops the last element
  ++(*this);
}

SplitUntil32Bit::iterator& SplitUntil32Bit::iterator::operator++() {
  vec.pop_back();
  while (!vec.empty() && !vec.back()->can_use_32bit_indexing()) {
    auto& iter = *vec.back();
    int64_t split_dim = iter.get_dim_to_split();
    vec.emplace_back(iter.split(split_dim));
  }
  return *this;
}

TensorIterator& SplitUntil32Bit::iterator::operator*() const {
  return *vec.back();
}

SplitUntil32Bit::iterator SplitUntil32Bit::begin() const {
  return SplitUntil32Bit::iterator(iter);
}

SplitUntil32Bit::iterator SplitUntil32Bit::end() const {
  return SplitUntil32Bit::iterator();
}

DimCounter::DimCounter(IntArrayRef shape, Range range)
  : shape(shape)
  , range(range)
  , values(shape.size(), 0)
  , offset(range.begin) {
  int64_t linear_offset = range.begin;
  int64_t ndim = values.size();
  for (int dim = 0; dim < ndim; dim++) {
    int64_t size = shape[dim];
    if (size > 0) {
      values[dim] = linear_offset % size;
      linear_offset /= size;
    }
  }
  TORCH_INTERNAL_ASSERT(linear_offset == 0);
}

bool DimCounter::is_done() const {
  return offset >= range.end;
}

void DimCounter::increment(const std::array<int64_t, 2>& step) {
  offset += step[0] * step[1];
  int64_t ndim = values.size();
  int64_t overflow = step[0];
  int i = 0;
  if (step[1] != 1) {
    TORCH_INTERNAL_ASSERT(step[0] == shape[0] && values[0] == 0);
    i = 1;
    overflow = step[1];
  }
  for (; i < ndim && overflow > 0; i++) {
    auto size = shape[i];
    auto prev = values[i];
    auto value = prev + overflow;
    if (value >= size) {
      overflow = 1;
      value -= size;
      TORCH_INTERNAL_ASSERT(value < size);
    } else {
      overflow = 0;
    }
    values[i] = value;
  }
  TORCH_INTERNAL_ASSERT(overflow == 0 || overflow == 1);
}

std::array<int64_t, 2> DimCounter::max_2d_step() const {
  int64_t step0 = std::min(shape[0] - values[0], range.end - offset);
  int64_t step1 = 1;
  if (step0 == shape[0] && shape.size() >= 1) {
    step1 = std::min(shape[1] - values[1], (range.end - offset) / shape[0]);
  }
  return {step0, step1};
}

}  // namespace at<|MERGE_RESOLUTION|>--- conflicted
+++ resolved
@@ -829,8 +829,10 @@
   }
 }
 
-void TensorIterator::resize_outputs() {
-  if (static_shape_) return;
+void TensorIterator::resize_outputs(const TensorIteratorConfig& config) {
+  if (config.static_shape_.has_value()) {
+    return;
+  }
   // Outputs cannot be broadcasted. Check that the shape of the outputs matches
   // the inferred shape. There's an exception for write-only tensors to support
   // our legacy behavior that functions with `out=` arguments resize their
@@ -1041,25 +1043,8 @@
             op.tensor = at::empty_strided(shape_, operands_[i_defined].tensor.strides(), op.options());
             op.current_dtype = op.target_dtype;
           }
-<<<<<<< HEAD
-          else if (resize_outputs_ && !op.is_read_write) {
-            // Note: This restride logic is for some of the tensor types, eg. qtensor.
-            //       These tensor class allocate a contigious output tensor directly no matter
-            //       what memory format the input tensors are. So we need to restride output here for fast setup.
-            //       We will revisit this logic when doing the TensorIterator refactor work and
-            //       it would probably be better to move this logic out of TensorIterator.
-
-            // TODO(vitalyf): Potentionally might try to address bigger than original memory size
-
-            // Check whether output tensor needs restride, output's stride can be different than input tensors
-            if (i != i_defined && !op.tensor.strides().equals(operands_[i_defined].tensor.strides())) {
-              op.tensor.as_strided_(op.tensor.sizes(), operands_[i_defined].tensor.strides());
-            }
-          }
-=======
           // defined tensors always have the same shape and strides here, no re-stride outputs happens.
           // see [Note: stride check for non contiguous tensors in fast setup]
->>>>>>> a11870b4
         }
         break;
       }
@@ -1136,9 +1121,6 @@
   return FastSetupType::NONE;
 }
 
-<<<<<<< HEAD
-void TensorIterator::build() {
-=======
 TensorIterator::TensorIterator(TensorIteratorConfig& config) {
   build(config);
 }
@@ -1149,9 +1131,6 @@
 
   // fill in operands_ based on configuration
   populate_operands(config);
-  // check input tensors memory format to use it during output allocation
-  analyze_memory_format();
->>>>>>> a11870b4
   // set is_output and is_read_write flags on appropriate tensors
   mark_outputs();
   // Check that the outputs have no internal overlap
@@ -1160,13 +1139,9 @@
   // Check that input dimensions are aligned correctly & compute outnames.
   compute_names(config);
   // compute the broadcasted shape
-<<<<<<< HEAD
-  compute_shape();
+  compute_shape(config);
   // resize outputs if necessary
-  resize_outputs();
-=======
-  compute_shape(config);
->>>>>>> a11870b4
+  resize_outputs(config);
   // compute the result dtype and device
   compute_types(config);
   // try fast setup output tensor, if failed, fallback to normal setup

#include <ATen/native/TensorIterator.h>

#include <array>
#include <ATen/ExpandUtils.h>
#include <ATen/Parallel.h>
#include <ATen/native/TypeProperties.h>
#include <ATen/MemoryOverlap.h>

namespace at {

using DimMask = TensorIterator::DimMask;
using PtrVector = TensorIterator::PtrVector;
using loop_t = TensorIterator::loop_t;
using loop2d_t = TensorIterator::loop2d_t;
using StrideVector = TensorIterator::StrideVector;

void TensorIterator::reorder_dimensions() {
  // Sort the dimensions based on strides in ascending order with reduced dims
  // at the front. NOTE: that this inverts the order of C-contiguous tensors.
  // strides[0] is the fastest moving dimension instead of strides[ndim - 1].

  perm_.resize(ndim());
  if (ndim() == 1) {
    perm_[0] = 0;
    return;
  }

  // initialize perm with n-1, n-2, ..., 1, 0
  std::iota(perm_.rbegin(), perm_.rend(), 0);

  // returns 1 if the dim0 should come after dim1, -1 if dim0 should come
  // before dim1, and 0 if the comparison is ambiguous.
  auto should_swap = [&](size_t dim0, size_t dim1) {
    int ret = 0;
    for (int arg = 0; arg < ntensors(); arg++) {
      if (operands_[arg].stride_bytes.empty()) {
        continue;
      }
      int64_t stride0 = operands_[arg].stride_bytes[dim0];
      int64_t stride1 = operands_[arg].stride_bytes[dim1];
      if (is_reduction() && operands_[arg].is_output) {
        // move reduced dimensions to the front
        if ((stride0 == 0) != (stride1 == 0)) {
          return stride1 == 0 ? 1 : -1;
        }
      }
      if (stride0 == 0 || stride1 == 0) {
        continue;
      } else if (stride0 <= stride1) {
        return -1;
      } else {
        return 1;
      }
    }
    return ret;
  };

  // insertion sort with support for ambiguous comparisons
  for (int i = 1; i < ndim(); i++) {
    int dim1 = i;
    for (int dim0 = i - 1; dim0 >= 0; dim0--) {
      int comparison = should_swap(perm_[dim0], perm_[dim1]);
      if (comparison > 0) {
        std::swap(perm_[dim0], perm_[dim1]);
        dim1 = dim0;
      } else if (comparison < 0) {
        break;
      }
    }
  }

  // perform re-ordering of shape and strides
  permute_dimensions(perm_);
}

// Computes a common dtype using type promotion
// See the [Common Dtype Computation] note
ScalarType TensorIterator::compute_common_dtype() {
  at::native::ResultTypeState state = {};
  for (const auto& op : operands_) {
    if (op.is_output) {
      continue;
    }

    state = at::native::update_result_type_state(op.tensor, state);
  }

  common_dtype_ = at::native::result_type(state);
  TORCH_INTERNAL_ASSERT(common_dtype_ != ScalarType::Undefined);

  return common_dtype_;
}

// Implements the the behavior of the following flags:
//   - check_all_same_dtype_
//   - check_all_same_device_
//   - enforce_safe_casting_to_output_
//   - promote_inputs_to_common_dtype_
//   - cast_common_dtype_to_outputs_
//
// See their descriptions in TensorIterator.h for details.
// NOTE: Checks for more specific behaviors (e.g. the first and second
//   inputs must share a dtype, but the third must have the long dtype)
//   should be implemented directly and outside of TensorIterator.
void TensorIterator::compute_types() {
  // Reviews operands (1/2)
  //   - validates that all input tensors are defined
  //   - computes common device
  //   - determines if there are undefined outputs
  //   - determines if there are different dtypes and attempts
  //       to quickly acquire a common dtype
  Device common_device = kCPU;
  common_dtype_ = ScalarType::Undefined;
  ScalarType output_dtype = ScalarType::Undefined;
  bool has_different_input_dtypes = false;
  bool has_different_output_dtypes = false;
  bool has_undefined_outputs = false;

  for (auto& op : operands_) {
    // Validates that all inputs have type information, and that
    //   if an output is missing type information that we can infer
    //   the device it should be allocated on.
    if (!op.is_type_defined()) {
      TORCH_INTERNAL_ASSERT(op.is_output, "Found type undefined input tensor!");
      TORCH_INTERNAL_ASSERT(check_all_same_device());
      has_undefined_outputs = true;
      continue;
    }

    // Validates input tensors are defined
    if (!op.tensor.defined()) {
      TORCH_INTERNAL_ASSERT(op.is_output, "Found undefined input tensor!");
      continue;
    }

    TORCH_INTERNAL_ASSERT(op.target_dtype == op.current_dtype)

    // Acquires the first non-CPU device (if any) as the common device
    if (common_device == kCPU && !op.tensor.device().is_cpu()) {
      common_device = op.tensor.device();
    }

    // Determines if there are varying input dtypes
    // NOTE: the common dtype is set to the first defined input dtype observed
    if (!op.is_output && op.target_dtype != common_dtype_) {
      if (common_dtype_ == ScalarType::Undefined) {
        common_dtype_ = op.target_dtype;
      } else {
        has_different_input_dtypes = true;
      }
    } else if (op.is_output && op.target_dtype != common_dtype_) {
      if (output_dtype == ScalarType::Undefined) {
        output_dtype = op.target_dtype;
      } else {
        has_different_output_dtypes = true;
      }
    }
  }

  // Checks that either the computation type is computable or unneeded
  TORCH_INTERNAL_ASSERT(!(has_different_input_dtypes && !promote_inputs_to_common_dtype() &&
                        (has_undefined_outputs || enforce_safe_casting_to_output() ||
                        cast_common_dtype_to_outputs())));

  // Checks that all inputs and defined outputs are the same dtype, if requested
  if (check_all_same_dtype() &&
      (has_different_input_dtypes || has_different_output_dtypes ||
      (common_dtype_ != output_dtype && output_dtype != ScalarType::Undefined))) {
    // Throws an informative error message
    for (auto& op : operands_) {
      if (!op.tensor.defined()) {
        continue;
      }

      TORCH_CHECK(op.target_dtype == common_dtype_,
                  "Found dtype ", op.target_dtype, " but expected ", common_dtype_);
    }
  }

  // Short-circuits if no additional work required
  if (!has_undefined_outputs && !check_all_same_device() &&
      !promote_inputs_to_common_dtype() && !cast_common_dtype_to_outputs() &&
      !enforce_safe_casting_to_output()) {
    // Invalidates common_dtype_ if it could not be inferred
    common_dtype_ = has_different_input_dtypes ? ScalarType::Undefined : common_dtype_;
    return;
  }

  // Computes a common dtype, if needed
  if (has_different_input_dtypes && promote_inputs_to_common_dtype()) {
    common_dtype_ = compute_common_dtype();
  }

  // Reviews operands (2/2)
  //   - sets metadata for undefined outputs
  //   - checks that all tensors are on the same device, if requested
  //   - checks that the common dtype can safely cast to each output, if requested
  //   - creates temporaries for CPU operations, if needed and requested
  int max_cpu_scalars_on_cuda = allow_cpu_scalars() ? 1 : 0;
  int current_cpu_scalars_on_cuda = 0;
  for (auto& op : operands_) {
    if (!op.is_type_defined()) {
      op.target_dtype = common_dtype_;
      op.device = common_device;
      continue;
    }

    // Skips undefined tensors
    if (!op.tensor.defined()) {
      continue;
    }

    // Checks all tensors are on the same device, if requested
    if (check_all_same_device()) {
      // Handles CPU scalars on CUDA kernels that support them
      if (common_device.is_cuda() && op.tensor.dim() == 0 && op.tensor.device().is_cpu()) {
        TORCH_CHECK(current_cpu_scalars_on_cuda < max_cpu_scalars_on_cuda,
                    "Trying to pass too many CPU scalars to CUDA kernel!");
        ++current_cpu_scalars_on_cuda;
      } else if (op.device != common_device) {
        TORCH_CHECK(false,
                    "Expected all tensors to be on the same device, but "
                    "found at least two devices, ", common_device, " and ", op.device, "!");
      }
    }

    // Checks safe casting, if requested
    if (enforce_safe_casting_to_output() && op.is_output && op.current_dtype != common_dtype_) {
      TORCH_CHECK(canCast(common_dtype_, op.current_dtype),
                  "result type ", common_dtype_, " can't be cast to the "
                  "desired output type ", op.current_dtype);
    }

    // Creates temporaries for CPU operations, if needed and requested
    // TODO: reuse temporaries when possible (e.g. for inplace operations)
    if (common_device == kCPU) {
      // Casts to outputs by creating temporaries of the correct dtype (if needed)
      if (cast_common_dtype_to_outputs() && op.is_output && op.current_dtype != common_dtype_) {
        op.original_tensor = op.tensor;
        op.tensor = at::empty_like(op.tensor,
                                   op.tensor.options().dtype(common_dtype_),
                                   LEGACY_CONTIGUOUS_MEMORY_FORMAT);
        op.current_dtype = common_dtype_;
    }

    // Promotes inputs by creating temporaries of the correct dtype
      if (promote_inputs_to_common_dtype() && !op.is_output && op.current_dtype != common_dtype_) {
        op.original_tensor = op.tensor;
        op.tensor = op.tensor.to(common_dtype_);
        op.current_dtype = common_dtype_;
      }
    }
  }
}

StrideVector TensorIterator::compatible_stride(int element_size) const {
  auto stride = StrideVector();
  int64_t next_stride = element_size;
  for (int dim = 0; dim < ndim(); dim++) {
    stride.push_back(next_stride);
    next_stride *= shape_[dim];
  }
  return stride;
}

DimVector TensorIterator::invert_perm(IntArrayRef input) const {
  // Invert the permutation caused by reorder_dimensions. This is not valid
  // after coalesce_dimensions is called.
  TORCH_INTERNAL_ASSERT(!has_coalesced_dimensions_);
  TORCH_INTERNAL_ASSERT(input.size()==perm_.size());
  auto res = DimVector(input.size()); //no initialization needed, every value in res should be written to.
  for (int dim = 0; dim < ndim(); dim++) {
    res[perm_[dim]] = input[dim];
  }
  return res;
}

DimVector TensorIterator::apply_perm_and_mul(IntArrayRef input, int mul) const {
  TORCH_INTERNAL_ASSERT(!has_coalesced_dimensions_);
  auto res = DimVector(input.size(), 0);
  for (size_t i = 0; i < input.size(); i++) {
    res[i] = input[perm_[i]] * mul;
  }
  return res;
}

void TensorIterator::allocate_outputs() {
  for (int i = 0; i < num_outputs_; i++) {
    auto& op = operands_[i];
    if (!op.tensor.defined()) {
      TORCH_INTERNAL_ASSERT(op.is_type_defined(), "no type for operand", i);
      int element_size = elementSize(op.target_dtype);
      if ((requires_channels_last_output_ && ndim() == 4) ||
          (requires_channels_last_3d_output_ && ndim() == 5)) {
        auto tensor_shape = invert_perm(shape_);
        op.tensor = at::empty(tensor_shape, op.options());
        if (requires_channels_last_output_) {
          op.tensor.unsafeGetTensorImpl()->empty_tensor_restride(MemoryFormat::ChannelsLast);
        } else {
          op.tensor.unsafeGetTensorImpl()->empty_tensor_restride(MemoryFormat::ChannelsLast3d);
        }
        // As we are allocating output after permutations is done, we need to
        // make sure that operand's strides are matching element size and
        // dimensions permutations which are stored in _perm
        op.stride_bytes = apply_perm_and_mul(op.tensor.strides(), element_size);
      } else {
        op.stride_bytes = compatible_stride(element_size);
        // check if permutation is just an inverted order
        bool inverted = true;
        for (int i = 1; i <= ndim(); i++) {
          if (perm_[i - 1] != ndim() - i) {
            inverted = false;
            break;
          }
        }
        auto tensor_shape = invert_perm(shape_);
        if (inverted) {
          // can just return contiguous output
          // it is faster because it avoids allocating 0 size tensor and
          // resizing and restriding it
          op.tensor = at::empty(tensor_shape, op.options());
        } else {
          auto tensor_stride = invert_perm(op.stride_bytes);
          for (int dim = 0; dim < ndim(); dim++) {
            tensor_stride[dim] /= element_size;
          }
          op.tensor =
              at::empty_strided(tensor_shape, tensor_stride, op.options());
        }
      }
      op.current_dtype = op.target_dtype;
    }
  }
}

void TensorIterator::compute_names() {
  bool should_infer_names = std::any_of(
      operands_.begin(),
      operands_.end(),
      [](const OperandInfo& op) {
        return op.tensor.defined() && op.tensor.has_names();
      });
  if (!should_infer_names) {
    return;
  }

  for (auto& op : operands_) {
    if (!op.tensor.defined()) continue;
<<<<<<< HEAD
    // don't include output tensors that are not also input tensors.
    if (resize_outputs() && op.is_output && !op.is_read_write) continue;
=======
    // Don't include output tensors if we are resizing, since we will
    // clobber their names in any case.  (If the output tensor was
    // also an input tensor, we'll pick it up when it shows up again
    // in operands).
    if (resize_outputs_ && op.is_output) continue;
>>>>>>> c22bbb21
    // perform name inference
    if (names_.empty()) {
      names_ = op.tensor.names();
    } else {
      names_ = NameVector(unify_from_right(names_, op.tensor.names()));
    }
  }
}

void TensorIterator::propagate_names_to_outputs() {
  // names_ can be empty for two reasons:
  // 1. We were performing ops on scalar tensors. Then there should be no names.
  // 2. All of the defined inputs/outputs had no names. Then we shouldn't
  //    run name inference.
  if (names_.empty()) {
    return;
  }

  // propagate names
  for (int i = 0; i < num_outputs_; i++) {
    auto& op = operands_[i];
    // must call propagate_names_to_outputs after outputs have been allocated.
    TORCH_INTERNAL_ASSERT(op.tensor.defined());
    if (!names_.empty()) {
      namedinference::propagate_names(op.tensor, names_);
    }
  }
}

void TensorIterator::coalesce_dimensions() {
  if (ndim() <= 1) {
    return;
  }

  // We can coalesce two adjacent dimensions if either dim has size 1 or if:
  // shape[n] * stride[n] == shape[n + 1].
  auto can_coalesce = [&](int dim0, int dim1) {
    auto shape0 = shape_[dim0];
    auto shape1 = shape_[dim1];
    if (shape0 == 1 || shape1 == 1) {
      return true;
    }
    for (int i = 0; i < ntensors(); i++) {
      auto& stride = operands_[i].stride_bytes;
      if (shape0 * stride[dim0] != stride[dim1]) {
        return false;
      }
    }
    return true;
  };

  // replace each operands stride at dim0 with its stride at dim1
  auto replace_stride = [&](int dim0, int dim1) {
    for (int i = 0; i < ntensors(); i++) {
      auto& stride = operands_[i].stride_bytes;
      stride[dim0] = stride[dim1];
    }
  };

  int prev_dim = 0;
  for (int dim = 1; dim < ndim(); dim++) {
    if (can_coalesce(prev_dim, dim)) {
      if (shape_[prev_dim] == 1) {
        replace_stride(prev_dim, dim);
      }
      shape_[prev_dim] *= shape_[dim];
    } else {
      prev_dim++;
      if (prev_dim != dim) {
        replace_stride(prev_dim, dim);
        shape_[prev_dim] = shape_[dim];
      }
    }
  }

  shape_.resize(prev_dim + 1);
  for (int i = 0; i < ntensors(); i++) {
    operands_[i].stride_bytes.resize(ndim());
  }
  has_coalesced_dimensions_ = true;
}

int64_t TensorIterator::numel() const {
  int64_t numel = 1;
  for (int64_t size : shape_) {
    numel *= size;
  }
  return numel;
}

StrideVector TensorIterator::get_dim_strides(int dim) const {
  auto dims = ndim();
  auto inner_strides = StrideVector();
  for (auto& op : operands_) {
    inner_strides.push_back(dims == 0 ? 0 : op.stride_bytes[dim]);
  }
  return inner_strides;
}

SmallVector<char*, 4> TensorIterator::get_data_ptrs(ArrayRef<char*> base, IntArrayRef counter) const {
  auto ptrs = SmallVector<char*, 4>(base);
  for (int dim = 0; dim < ndim(); dim++) {
    int64_t value = counter[dim];
    for (int arg = 0; arg < ntensors(); arg++) {
      ptrs[arg] += value * operands_[arg].stride_bytes[dim];
    }
  }
  return ptrs;
}

SmallVector<char*, 4> TensorIterator::get_base_ptrs() const {
  auto ptrs = SmallVector<char*, 4>();
  for (int i = 0; i < ntensors(); i++) {
    ptrs.push_back((char*)data_ptr(i));
  }
  return ptrs;
}

bool TensorIterator::is_dim_reduced(int dim) const {
  for (auto& op : operands_) {
    if (op.is_output && op.stride_bytes[dim] == 0 && shape_[dim] > 1) {
      return true;
    }
  }
  return false;
}

void TensorIterator::permute_dimensions(IntArrayRef perm) {
  TORCH_INTERNAL_ASSERT(perm.size() == ndim());

  auto reorder = [perm](IntArrayRef data) {
    auto res = DimVector(data.size(), 0);
    for (size_t i = 0; i < perm.size(); i++) {
      res[i] = data[perm[i]];
    }
    return res;
  };

  // Update shape and strides
  shape_ = reorder(shape_);
  for (auto& op : operands_) {
    if (op.stride_bytes.size() > 0) {
      op.stride_bytes = reorder(op.stride_bytes);
    }
  }
}

int64_t TensorIterator::num_output_elements() const {
  int64_t elem = 1;
  for (int dim = 0; dim < ndim(); dim++) {
    if (operands_[0].stride_bytes[dim] != 0 || shape_[dim] == 0)  {
      elem *= shape_[dim];
    }
  }
  return elem;
}

int TensorIterator::num_reduce_dims() const {
  int count = 0;
  for (int dim = 0; dim < ndim(); dim++) {
    if (operands_[0].stride_bytes[dim] == 0) {
      count++;
    }
  }
  return count;
}

#define LOOP_WRAPPER(ntensor, loop) \
  [=](char** base, const int64_t* strides, int64_t size0, int64_t size1) { \
    auto data = PtrVector(base, base + ntensor);                          \
    const int64_t* outer_strides = &strides[ntensor];                     \
                                                                          \
    for (int64_t i = 0; i < size1; i++) {                                 \
      if (i > 0) {                                                        \
        for (int arg = 0; arg < ntensor; arg++) {                         \
          data[arg] += outer_strides[arg];                                \
        }                                                                 \
      }                                                                   \
      loop(data.data(), strides, size0);                               \
    }                                                                     \
  }

void TensorIterator::for_each(loop_t loop, int64_t grain_size) {
  for_each(LOOP_WRAPPER(ntensors(), loop), grain_size);
}

void TensorIterator::for_each(loop2d_t loop, int64_t grain_size) {
  int64_t numel = this->numel();
  if (numel == 0) {
    return;
  } else if (numel < internal::GRAIN_SIZE || at::get_num_threads() == 1) {
    return serial_for_each(loop, {0, numel});
  } else {
    at::parallel_for(0, numel, grain_size, [&](int64_t begin, int64_t end) {
      serial_for_each(loop, {begin, end});
    });
  }
}

StrideVector TensorIterator::get_strides() const {
  StrideVector strides;
  for (int dim = 0; dim < ndim(); dim++) {
    for (int arg = 0; arg < ntensors(); arg++) {
      strides.push_back(operands_[arg].stride_bytes[dim]);
    }
  }
  return strides;
}

void TensorIterator::serial_for_each(loop_t loop, Range range) const {
  serial_for_each(LOOP_WRAPPER(ntensors(), loop), range);
}

void TensorIterator::serial_for_each(loop2d_t loop, Range range) const {
  if (range.size() == 0) {
    return;
  }
  auto strides = get_strides();
  while (strides.size() < 2 * ntensors()) {
    strides.push_back(0);
  }

  auto base_ptrs = get_base_ptrs();
  if (ndim() <= 1) {
    auto ptrs = get_data_ptrs(base_ptrs, { range.begin });
    loop(ptrs.data(), strides.data(), range.size(), 1);
  } else {
    auto counter = DimCounter(shape_, range);
    while (!counter.is_done()) {
      auto ptrs = get_data_ptrs(base_ptrs, counter.values);
      auto step = counter.max_2d_step();
      loop(ptrs.data(), strides.data(), step[0], step[1]);
      counter.increment(step);
    }
  }
}

bool TensorIterator::is_trivial_1d() const {
  // TODO: check for casting once it's supported
  return ndim() == 1;
}

bool TensorIterator::is_contiguous() const {
  if (numel() == 1) {
    return true;
  }
  if (ndim() != 1) {
    return false;
  }
  return has_contiguous_first_dim();
}


bool TensorIterator::is_scalar(int arg) const {
  const auto& stride = operands_[arg].stride_bytes;
  for (int i = 0; i < ndim(); i++) {
    if (stride[i] != 0 && shape_[i] != 1) {
      return false;
    }
  }
  return true;
}

bool TensorIterator::is_cpu_scalar(int arg) const {
  return is_scalar(arg) && device(arg).is_cpu();
}

void TensorIterator::cast_outputs() {
  for (auto& op : operands_) {
    if (op.is_output && op.original_tensor.defined() &&
        op.original_tensor.scalar_type() != op.current_dtype) {
      op.original_tensor.copy_(op.tensor);
      op.tensor = op.original_tensor;
    }
  }
}

void* TensorIterator::data_ptr(int arg) const {
  return operands_[arg].data;
}

void TensorIterator::remove_operand(int arg) {
  operands_.erase(operands_.begin() + arg);
}

void TensorIterator::unsafe_replace_operand(int arg, void* data) {
  operands_[arg].data = data;
}

void TensorIterator::remove_dimension(int dim) {
  TORCH_INTERNAL_ASSERT(dim >= 0 && dim < ndim());
  shape_.erase(shape_.begin() + dim);
  for (auto& op : operands_) {
    op.stride_bytes.erase(op.stride_bytes.begin() + dim);
  }
}

void TensorIterator::narrow(int dim, int64_t start, int64_t size) {
  TORCH_INTERNAL_ASSERT(dim < ndim() && size >= 1);
  shape_[dim] = size;
  view_offsets_[dim] += start;
  for (auto& op : operands_) {
    op.data = ((char*)op.data) + op.stride_bytes[dim] * start;
  }
  if (size == 1 && !is_reduction()) {
    coalesce_dimensions();
  }
}

void TensorIterator::select_all_keeping_dim(int start_dim, IntArrayRef indices) {
  TORCH_INTERNAL_ASSERT(start_dim <= ndim());
  for (int i = start_dim; i < ndim(); ++i) {
    for (auto& op : operands_) {
      op.data = ((char*)op.data) + op.stride_bytes[i] * indices[i - start_dim];
    }
    shape_[i] = 1;
  }
}

TensorIterator TensorIterator::binary_op(Tensor& out, const Tensor& a,
    const Tensor& b, bool check_mem_overlap) {
  auto iter = TensorIterator();
  iter.set_check_mem_overlap(check_mem_overlap);
  iter.add_output(out);
  iter.add_input(a);
  iter.add_input(b);
  iter.config_allow_cpu_scalars_ = true;
  iter.promote_inputs_to_common_dtype(true);
  iter.cast_common_dtype_to_outputs(true);
  iter.enforce_safe_casting_to_output(true);
  iter.build();
  return iter;
}

TensorIterator TensorIterator::comparison_op(Tensor& out, const Tensor& a,
    const Tensor& b, bool check_mem_overlap) {
  auto iter = TensorIterator();
  iter.set_check_mem_overlap(check_mem_overlap);
  iter.add_output(out);
  iter.add_input(a);
  iter.add_input(b);
  iter.config_allow_cpu_scalars_ = true;
  iter.promote_inputs_to_common_dtype(true);
  iter.build();
  return iter;
}

TensorIterator TensorIterator::unary_op(Tensor& out, const Tensor& a,
    bool check_mem_overlap) {
  auto iter = TensorIterator();
  iter.set_check_mem_overlap(check_mem_overlap);
  iter.add_output(out);
  iter.add_input(a);
  iter.num_outputs_ = 1;
  iter.cast_common_dtype_to_outputs(true);
  iter.enforce_safe_casting_to_output(true);
  iter.build();
  return iter;
}

TensorIterator TensorIterator::nullary_op(Tensor& out) {
  auto iter = TensorIterator();
  iter.check_all_same_dtype(false);
  iter.add_output(out);
  // FIXME: workaround for bug: https://github.com/pytorch/pytorch/issues/20342
  iter.config_resize_outputs_ = false;
  iter.build();
  return iter;
}

TensorIterator TensorIterator::reduce_op(Tensor& out, const Tensor& a) {
  TORCH_INTERNAL_ASSERT(out.defined());
  auto iter = TensorIterator();
  iter.add_output(out);
  iter.add_input(a);
  iter.config_resize_outputs_ = false;
  iter.config_is_reduction_ = true;
  // TODO: not supporting casting to outputs is only really necessary for arg{min,max}
  iter.promote_inputs_to_common_dtype(true);
  iter.build();
  return iter;
}

TensorIterator TensorIterator::reduce_op(Tensor& out1, Tensor& out2, const Tensor& a) {
  TORCH_INTERNAL_ASSERT(out1.defined());
  TORCH_INTERNAL_ASSERT(out2.defined());
  TORCH_CHECK((!a.is_cuda() && !out1.is_cuda() && !out2.is_cuda()) || (a.device() == out1.device() && out1.device() == out2.device()),
      "reduce_op(): expected input and both outputs to be on same device, but input is on ", a.device(),
      ", output1 is on ", out1.device(), " and output2 is on", out2.device());
  TORCH_CHECK(out1.dim() == out2.dim(), "reduce_op(): expected both outputs to have same number of dims, but output1 has ", out1.dim(),
      " and output2 has ", out2.dim());
  TORCH_CHECK(out1.sizes() == out2.sizes(), "reduce_op(): expected both outputs to have same sizes, but output1 has ", out1.sizes(),
      " and output2 has ", out2.sizes());
  TORCH_CHECK(out1.strides() == out2.strides(), "reduce_op(): expected both outputs to have same strides, but output1 has ", out1.strides(),
      " and output2 has ", out2.strides());
  auto iter = TensorIterator();
  iter.add_output(out1);
  iter.add_output(out2);
  iter.add_input(a);
  iter.config_resize_outputs_ = false;
  iter.config_is_reduction_ = true;
  iter.check_all_same_dtype(false);
  iter.build();
  return iter;
}

void TensorIterator::mark_outputs() {
  for (int i = 0; i < num_outputs_; i++) {
    operands_[i].is_output = true;
    const auto& output = operands_[i].tensor;
    if (!output.defined()) continue;

    // check if output is also an input
    for (int arg = num_outputs_; arg < ntensors(); arg++) {
      const auto& input = operands_[arg].tensor;
      if (output.is_same(input)) {
        operands_[i].is_read_write = true;
      }
    }
  }
}

void TensorIterator::compute_mem_overlaps() {
  if (!check_mem_overlap()) {
    return;
  }
  for (int i = 0; i < num_outputs_; i++) {
    const auto& output = operands_[i].tensor;
    if (!output.defined()) continue;
    assert_no_internal_overlap(output);
    for (int j = num_outputs_; j < ntensors(); j++) {
      const auto& input = operands_[j].tensor;
      assert_no_partial_overlap(output, input);
    }
  }
}

void TensorIterator::compute_shape() {
  if (static_shape()) return;

  all_ops_same_shape_ = true;
  bool has_scalars = false;
  bool has_tensors = false;
  for (auto& op : operands_) {
    if (!op.tensor.defined()) continue;

    // For now, don't include output tensors when we're resizing outputs.
    // These shapes don't participate in shape computation.
    // This preserves the legacy behavior where torch.add(..., out=dst) resizes
<<<<<<< HEAD
    // the destination tensor.
    if (resize_outputs() && op.is_output && !op.is_read_write) continue;
=======
    // the destination tensor.  If the output tensor is also an input, we'll
    // pick it up later in the operands.
    if (resize_outputs_ && op.is_output) continue;
>>>>>>> c22bbb21
    auto shape = op.tensor.sizes();
    if (shape.size() == 0) {
      has_scalars = true;
    } else {
      has_tensors = true;
    }
    if (has_scalars && has_tensors) {
      all_ops_same_shape_ = false;
    }
    if (shape_.empty()) {
      shape_ = shape;
    } else if (!shape.equals(shape_)) {
      all_ops_same_shape_ = false;
      shape_ = DimVector(infer_size(shape_, shape));
    }
  }
  // Outputs cannot be broadcasted. Check that the shape of the outputs matches
  // the inferred shape. There's an exception for write-only tensors to support
  // our legacy behavior that functions with `out=` arguments resize their
  // outputs.
  for (int i = 0; i < num_outputs_; i++) {
    auto& tensor = operands_[i].tensor;
    if (tensor.defined() && !tensor.sizes().equals(shape_)) {
      if (resize_outputs() && !operands_[i].is_read_write) {
        // Preserve legacy resizing behavior of out=... arguments
        // TODO: issue warning
        tensor.resize_(shape_);
        if (requires_channels_last_output_ && tensor.dim() == 4) {
          // Temporary stick to 4d tensor, will update with arbitrary batched later on
          tensor.unsafeGetTensorImpl()->empty_tensor_restride(MemoryFormat::ChannelsLast);
        }
        else if (requires_channels_last_3d_output_ && tensor.dim() == 5) {
          // Temporary stick to 5d tensor, will update with arbitrary batched later on
          tensor.unsafeGetTensorImpl()->empty_tensor_restride(MemoryFormat::ChannelsLast3d);
        }
        continue;
      }
      TORCH_CHECK(is_reduction(), "output with shape ", tensor.sizes(), " doesn't match the broadcast shape ",
                 shape_);
    }
  }
}

void TensorIterator::compute_strides() {
  for (auto& op : operands_) {
    if (op.tensor.defined()) {
      IntArrayRef original_shape = static_shape() ? shape_ : op.tensor.sizes();
      auto original_stride = op.tensor.strides();
      auto element_size_in_bytes = op.tensor.element_size();
      auto offset = ndim() - original_shape.size();
      if (offset > 0)
          op.stride_bytes.resize(ndim(), 0);
      else
          op.stride_bytes.resize(ndim());
      for (size_t i = 0; i < original_shape.size(); i++) {
        if (original_shape[i] == 1) {
          op.stride_bytes[offset + i] = 0;
        } else {
          op.stride_bytes[offset + i] = original_stride[i] * element_size_in_bytes;
        }
      }
    }
  }
}

void TensorIterator::analyze_memory_format() {
  for (auto& op : operands_) {
    if (op.tensor.defined()) {
      if (!requires_channels_last_output_ &&
          op.tensor.suggest_memory_format() == MemoryFormat::ChannelsLast) {
        requires_channels_last_output_ = true;
      }
      else if (!requires_channels_last_3d_output_ &&
          op.tensor.suggest_memory_format() == MemoryFormat::ChannelsLast3d) {
        requires_channels_last_3d_output_ = true;
      }
    }
  }
}

bool TensorIterator::can_use_32bit_indexing() const {
  int64_t max_value = std::numeric_limits<int32_t>::max();
  if (numel() > max_value) {
    return false;
  }
  for (auto& op : operands_) {
    int64_t max_offset = 1;
    for (int dim = 0; dim < ndim(); dim++) {
      max_offset += (shape_[dim] - 1) * op.stride_bytes[dim];
    }
    if (max_offset > max_value) {
      return false;
    }
  }
  return true;
}

std::unique_ptr<TensorIterator> TensorIterator::split(int dim) {
  TORCH_INTERNAL_ASSERT(dim >= 0 && dim < ndim() && shape()[dim] >= 2);
  std::unique_ptr<TensorIterator> copy(new TensorIterator(*this));

  bool overlaps = is_dim_reduced(dim);
  auto copy_size = shape_[dim] / 2;
  auto this_size = shape_[dim] - copy_size;
  copy->narrow(dim, 0, copy_size);
  copy->final_output_ &= !overlaps;
  this->narrow(dim, copy_size, this_size);
  this->accumulate_ |= overlaps;

  return copy;
}

int TensorIterator::get_dim_to_split() const {
  TORCH_INTERNAL_ASSERT(ndim() >= 1);
  int64_t max_extent = -1;
  int dim_to_split = -1;
  for (int dim = ndim() - 1; dim >= 0; dim--) {
    if (shape_[dim] == 0) {
      continue;
    }
    int64_t size = shape_[dim];
    for (auto& op : operands_) {
      int64_t extent = (size - 1) * op.stride_bytes[dim];
      if (extent > max_extent) {
        max_extent = extent;
        dim_to_split = dim;
      }
    }
  }
  TORCH_INTERNAL_ASSERT(max_extent >= 0);
  return dim_to_split;
}

bool TensorIterator::fast_set_up() {
  // This function tries to do a fast setup to avoid needless reordering of dimensions and tracking output strides
  // Return true if it can do fast setup or false otherwise
  // TODO enable fast handling for reductions
  FastSetupType setup_type = compute_fast_setup_type();
  if (setup_type == FastSetupType::NONE) {
    return false;
  }

  // allocate memory for output, memory format depends on setup_type
  switch (setup_type) {
    case FastSetupType::CONTIGUOUS:
      {
        for (int i = 0; i < num_outputs_; i++){
          auto& op = operands_[i];
          if (!op.tensor.defined()) {
            TORCH_INTERNAL_ASSERT(op.is_type_defined(), "no type for operand", i);
            op.tensor = at::empty(shape_, op.options(), MemoryFormat::Contiguous);
            op.current_dtype = op.target_dtype;
          }
        }
        break;
      }
    case FastSetupType::CHANNELS_LAST:
      {
        for (int i = 0; i < num_outputs_; i++){
          auto& op = operands_[i];
          if (!op.tensor.defined()) {
            TORCH_INTERNAL_ASSERT(op.is_type_defined(), "no type for operand", i);
            op.tensor = at::empty(shape_, op.options(), MemoryFormat::ChannelsLast);
            op.current_dtype = op.target_dtype;
          }
        }
        break;
      }
    case FastSetupType::NON_OVERLAPPING_DENSE:
      {
        // find the index of a defined tensor in operands_ start from input tensor
        int i_defined;
        for (i_defined = ntensors() - 1; i_defined >= 0; --i_defined) {
          if (operands_[i_defined].tensor.defined()) break;
        }
        TORCH_CHECK(i_defined >= 0, "Can not find a defined tensor when fast allocating memory to outputs");
        for (int i = 0; i < num_outputs_; i++){
          auto& op = operands_[i];
          if (!op.tensor.defined()) {
            TORCH_INTERNAL_ASSERT(op.is_type_defined(), "no type for operand", i);
            op.tensor = at::empty_strided(shape_, operands_[i_defined].tensor.strides(), op.options());
            op.current_dtype = op.target_dtype;
          }
          else if (resize_outputs() && !op.is_read_write) {
            // Note: This restride logic is for some of the tensor types, eg. qtensor.
            //       These tensor class allocate a contigious output tensor directly no matter
            //       what memory format the input tensors are. So we need to restride output here for fast setup.
            //       We will revisit this logic when doing the TensorIterator refactor work and
            //       it would probably be better to move this logic out of TensorIterator.

            // Check whether output tensor needs restride, output's stride can be different than input tensors
            if (i != i_defined && !op.tensor.strides().equals(operands_[i_defined].tensor.strides())) {
              op.tensor.as_strided_(op.tensor.sizes(), operands_[i_defined].tensor.strides());
            }
          }
        }
        break;
      }
    default:
      TORCH_INTERNAL_ASSERT(false, "Unsupported fast setup type", c10::to_string((int)setup_type));
  }
  //coalescing dimensions consists of collapsing dimensions to 1 (we are limited to contiguous no-broadcast cases here)
  if (ndim() > 1){
    has_coalesced_dimensions_ = true;
  }
  if (ndim() >= 1) {
    shape_[0] = numel();
    shape_.resize(1);
  }
  for (auto& op : operands_ ) {
    auto element_size_in_bytes = op.tensor.element_size();
    op.stride_bytes.resize(ndim());
    if (ndim()>0) {
      op.stride_bytes[0] = element_size_in_bytes;
    }
  }
  return true;
}

FastSetupType TensorIterator::compute_fast_setup_type() {
  if (is_reduction() || !all_ops_same_shape_) {
    return FastSetupType::NONE;
  }

  bool is_contiguous = true;
  bool is_channels_last = true;
  bool is_non_overlapping_and_dense = true;
  for (const auto& op : operands_) {
    if (op.tensor.defined()) {
      is_contiguous &= op.tensor.is_contiguous(at::MemoryFormat::Contiguous);
      is_channels_last &= op.tensor.is_contiguous(at::MemoryFormat::ChannelsLast);
      is_non_overlapping_and_dense &= op.tensor.is_non_overlapping_and_dense();
    }
  }

  if (is_contiguous) {
    return FastSetupType::CONTIGUOUS;
  }
  if (is_channels_last) {
    return FastSetupType::CHANNELS_LAST;
  }
  if (is_non_overlapping_and_dense) {
    int64_t prev = -1;
    // iterate from back to favor inputs' strides, then we check output strides.
    // if only the output's strides is inconstent but all inputs' strides are equal,
    // it is still a NON_OVERLAPPING_DENSE case and output will be restrided in fast_set_up()
    for (int64_t i = ntensors() - 1; i >= 0; --i) {
      const auto& op = operands_[i];
      if (op.tensor.defined()) {
        if (prev < 0) {
          prev = i;
          continue;
        }
        if (!operands_[prev].tensor.strides().equals(op.tensor.strides())) {
          if (!resize_outputs() || !op.is_output || op.is_read_write) {
            return FastSetupType::NONE;
          }
        }
      }
    }
    return FastSetupType::NON_OVERLAPPING_DENSE;
  }
  return FastSetupType::NONE;
}

void TensorIterator::build() {
  // check input tensors memory format to use it during output allocation
  analyze_memory_format();
  // set is_output and is_read_write flags on appropriate tensors
  mark_outputs();
  // Check that the outputs have no internal overlap
  // and do not share memory with inputs.
  compute_mem_overlaps();
  // Check that input dimensions are aligned correctly & compute outnames.
  compute_names();
  // compute the broadcasted shape
  compute_shape();
  // compute the result dtype and device
  compute_types();
  // try fast setup output tensor, if failed, fallback to normal setup
  if (!fast_set_up()) {
    // compute each tensor's stride after broadcasting
    compute_strides();
    // re-order dimensions to improve coalescing
    reorder_dimensions();
    // allocate the output tensor if it's not provided
    allocate_outputs();
    // coalesce adjacent dimensions when possible
    coalesce_dimensions();
  }
  // perform name inference
  propagate_names_to_outputs();

  for (auto& op : operands_) {
    TORCH_INTERNAL_ASSERT(op.tensor.defined());
    op.data = op.tensor.data_ptr();
  }

  // zero out offsets
  // If the tensor is a scalar, we leave room for it
  // So index translations in reduction can access
  // a valid value for the offset
  int64_t ndim_offsets = (ndim() ? ndim() : 1);
  view_offsets_ = DimVector(ndim_offsets, 0);
}

SplitUntil32Bit TensorIterator::with_32bit_indexing() const {
  return SplitUntil32Bit(*this);
}

/// SplitUntil32Bit. Recursively splits an iterator into sub-iterators that
/// can use 32-bit indexing.

SplitUntil32Bit::iterator::iterator(const TensorIterator& iter) {
  vec.emplace_back(new TensorIterator(iter));
  vec.emplace_back(nullptr); // ++ first pops the last element
  ++(*this);
}

SplitUntil32Bit::iterator& SplitUntil32Bit::iterator::operator++() {
  vec.pop_back();
  while (!vec.empty() && !vec.back()->can_use_32bit_indexing()) {
    auto& iter = *vec.back();
    int64_t split_dim = iter.get_dim_to_split();
    vec.emplace_back(iter.split(split_dim));
  }
  return *this;
}

TensorIterator& SplitUntil32Bit::iterator::operator*() const {
  return *vec.back();
}

SplitUntil32Bit::iterator SplitUntil32Bit::begin() const {
  return SplitUntil32Bit::iterator(iter);
}

SplitUntil32Bit::iterator SplitUntil32Bit::end() const {
  return SplitUntil32Bit::iterator();
}

DimCounter::DimCounter(IntArrayRef shape, Range range)
  : shape(shape)
  , range(range)
  , values(shape.size(), 0)
  , offset(range.begin) {
  int64_t linear_offset = range.begin;
  int64_t ndim = values.size();
  for (int dim = 0; dim < ndim; dim++) {
    int64_t size = shape[dim];
    if (size > 0) {
      values[dim] = linear_offset % size;
      linear_offset /= size;
    }
  }
  TORCH_INTERNAL_ASSERT(linear_offset == 0);
}

bool DimCounter::is_done() const {
  return offset >= range.end;
}

void DimCounter::increment(const std::array<int64_t, 2>& step) {
  offset += step[0] * step[1];
  int64_t ndim = values.size();
  int64_t overflow = step[0];
  int i = 0;
  if (step[1] != 1) {
    TORCH_INTERNAL_ASSERT(step[0] == shape[0] && values[0] == 0);
    i = 1;
    overflow = step[1];
  }
  for (; i < ndim && overflow > 0; i++) {
    auto size = shape[i];
    auto prev = values[i];
    auto value = prev + overflow;
    if (value >= size) {
      overflow = 1;
      value -= size;
      TORCH_INTERNAL_ASSERT(value < size);
    } else {
      overflow = 0;
    }
    values[i] = value;
  }
  TORCH_INTERNAL_ASSERT(overflow == 0 || overflow == 1);
}

std::array<int64_t, 2> DimCounter::max_2d_step() const {
  int64_t step0 = std::min(shape[0] - values[0], range.end - offset);
  int64_t step1 = 1;
  if (step0 == shape[0] && shape.size() >= 1) {
    step1 = std::min(shape[1] - values[1], (range.end - offset) / shape[0]);
  }
  return {step0, step1};
}

}  // namespace at<|MERGE_RESOLUTION|>--- conflicted
+++ resolved
@@ -346,16 +346,11 @@
 
   for (auto& op : operands_) {
     if (!op.tensor.defined()) continue;
-<<<<<<< HEAD
-    // don't include output tensors that are not also input tensors.
-    if (resize_outputs() && op.is_output && !op.is_read_write) continue;
-=======
     // Don't include output tensors if we are resizing, since we will
     // clobber their names in any case.  (If the output tensor was
     // also an input tensor, we'll pick it up when it shows up again
     // in operands).
-    if (resize_outputs_ && op.is_output) continue;
->>>>>>> c22bbb21
+    if (resize_outputs() && op.is_output) continue;
     // perform name inference
     if (names_.empty()) {
       names_ = op.tensor.names();
@@ -805,14 +800,9 @@
     // For now, don't include output tensors when we're resizing outputs.
     // These shapes don't participate in shape computation.
     // This preserves the legacy behavior where torch.add(..., out=dst) resizes
-<<<<<<< HEAD
-    // the destination tensor.
-    if (resize_outputs() && op.is_output && !op.is_read_write) continue;
-=======
     // the destination tensor.  If the output tensor is also an input, we'll
     // pick it up later in the operands.
-    if (resize_outputs_ && op.is_output) continue;
->>>>>>> c22bbb21
+    if (resize_outputs() && op.is_output) continue;
     auto shape = op.tensor.sizes();
     if (shape.size() == 0) {
       has_scalars = true;

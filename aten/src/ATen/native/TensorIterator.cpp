#include <ATen/native/TensorIterator.h>

#include <array>
#include <ATen/ExpandUtils.h>
#include <ATen/Parallel.h>
#include <ATen/native/TypeProperties.h>
#include <ATen/MemoryOverlap.h>

namespace at {

using DimMask = TensorIterator::DimMask;
using PtrVector = TensorIterator::PtrVector;
using loop_t = TensorIterator::loop_t;
using loop2d_t = TensorIterator::loop2d_t;
using StrideVector = TensorIterator::StrideVector;

void TensorIterator::reorder_dimensions(const TensorIteratorConfig& config) {
  // Sort the dimensions based on strides in ascending order with reduced dims
  // at the front. NOTE: that this inverts the order of C-contiguous tensors.
  // strides[0] is the fastest moving dimension instead of strides[ndim - 1].

  perm_.resize(ndim());
  if (ndim() == 1) {
    perm_[0] = 0;
    return;
  }

  // initialize perm with n-1, n-2, ..., 1, 0
  std::iota(perm_.rbegin(), perm_.rend(), 0);

  // returns 1 if the dim0 should come after dim1, -1 if dim0 should come
  // before dim1, and 0 if the comparison is ambiguous.
  auto should_swap = [&](size_t dim0, size_t dim1) {
    int ret = 0;
    for (int arg = 0; arg < ntensors(); arg++) {
      if (operands_[arg].stride_bytes.empty()) {
        continue;
      }
      int64_t stride0 = operands_[arg].stride_bytes[dim0];
      int64_t stride1 = operands_[arg].stride_bytes[dim1];
      if (is_reduction_ && operands_[arg].is_output) {
        // move reduced dimensions to the front
        if ((stride0 == 0) != (stride1 == 0)) {
          return stride1 == 0 ? 1 : -1;
        }
      }
      if (stride0 == 0 || stride1 == 0) {
        continue;
      } else if (stride0 <= stride1) {
        return -1;
      } else {
        return 1;
      }
    }
    return ret;
  };

  // insertion sort with support for ambiguous comparisons
  for (int i = 1; i < ndim(); i++) {
    int dim1 = i;
    for (int dim0 = i - 1; dim0 >= 0; dim0--) {
      int comparison = should_swap(perm_[dim0], perm_[dim1]);
      if (comparison > 0) {
        std::swap(perm_[dim0], perm_[dim1]);
        dim1 = dim0;
      } else if (comparison < 0) {
        break;
      }
    }
  }

  // perform re-ordering of shape and strides
  permute_dimensions(perm_);
}

// Computes a common dtype using type promotion
// See the [Common Dtype Computation] note
ScalarType TensorIterator::compute_common_dtype() {
  at::native::ResultTypeState state = {};
  for (const auto& op : operands_) {
    if (op.is_output) {
      continue;
    }

    state = at::native::update_result_type_state(op.tensor, state);
  }

  common_dtype_ = at::native::result_type(state);
  TORCH_INTERNAL_ASSERT(common_dtype_ != ScalarType::Undefined);

  return common_dtype_;
}

// Implements the the behavior of the following flags:
//   - check_all_same_dtype_
//   - check_all_same_device_
//   - enforce_safe_casting_to_output_
//   - promote_inputs_to_common_dtype_
//   - cast_common_dtype_to_outputs_
//
// See their descriptions in TensorIterator.h for details.
// NOTE: Checks for more specific behaviors (e.g. the first and second
//   inputs must share a dtype, but the third must have the long dtype)
//   should be implemented directly and outside of TensorIterator.
void TensorIterator::compute_types(const TensorIteratorConfig& config) {
  // Reviews operands (1/2)
  //   - validates that all input tensors are defined
  //   - computes common device
  //   - determines if there are undefined outputs
  //   - determines if there are different dtypes and attempts
  //       to quickly acquire a common dtype
  Device common_device = kCPU;
  common_dtype_ = ScalarType::Undefined;
  // NB: despite output_dtype's generic sounding name, it only is
  // used in a nontrivial way if check_all_same_dtype is true
  ScalarType output_dtype = ScalarType::Undefined;
  bool has_different_input_dtypes = false;
  bool has_different_output_dtypes = false;
  bool has_undefined_outputs = false;

  for (auto& op : operands_) {
    // Validates that all inputs have type information, and that
    //   if an output is missing type information that we can infer
    //   the device it should be allocated on.
    if (!op.is_type_defined()) {
      TORCH_INTERNAL_ASSERT(op.is_output, "Found type undefined input tensor!");
      if (config.static_dtype_and_device_.has_value()) {
        op.target_dtype = config.static_dtype_and_device_->first;
        op.device = config.static_dtype_and_device_->second;
      } else {
        TORCH_INTERNAL_ASSERT(config.check_all_same_device_);
        has_undefined_outputs = true;
        continue;
      }
    }

    // Validates input tensors are defined
    if (!op.tensor.defined()) {
      TORCH_INTERNAL_ASSERT(op.is_output, "Found undefined input tensor!");
      continue;
    }

    TORCH_INTERNAL_ASSERT(op.target_dtype == op.current_dtype)

    // Acquires the first non-CPU device (if any) as the common device
    if (common_device == kCPU && !op.tensor.device().is_cpu()) {
      common_device = op.tensor.device();
    }

    // Determines if there are varying input dtypes
    // NOTE: the common dtype is set to the first defined input dtype observed
    if (!op.is_output && op.target_dtype != common_dtype_) {
      if (common_dtype_ == ScalarType::Undefined) {
        common_dtype_ = op.target_dtype;
      } else {
        has_different_input_dtypes = true;
      }
    } else if (op.is_output && op.target_dtype != common_dtype_) {
      if (output_dtype == ScalarType::Undefined) {
        output_dtype = op.target_dtype;
      } else {
        has_different_output_dtypes = true;
      }
    }
  }

  // Checks that either the computation type is computable or unneeded
  TORCH_INTERNAL_ASSERT(!(has_different_input_dtypes && !config.promote_inputs_to_common_dtype_ &&
                        (has_undefined_outputs || config.enforce_safe_casting_to_output_ ||
                        config.cast_common_dtype_to_outputs_)));

  // Checks that all inputs and defined outputs are the same dtype, if requested
  if (config.check_all_same_dtype_ &&
      (has_different_input_dtypes || has_different_output_dtypes ||
      (common_dtype_ != output_dtype && output_dtype != ScalarType::Undefined))) {
    // Throws an informative error message
    for (auto& op : operands_) {
      if (!op.tensor.defined()) {
        continue;
      }

      TORCH_CHECK(op.target_dtype == common_dtype_,
                  "Found dtype ", op.target_dtype, " but expected ", common_dtype_);
    }
  }

  // Short-circuits if no additional work required
  if (!has_undefined_outputs && !config.check_all_same_device_ &&
      !config.promote_inputs_to_common_dtype_ && !config.cast_common_dtype_to_outputs_ &&
      !config.enforce_safe_casting_to_output_) {
    // Invalidates common_dtype_ if it could not be inferred
    common_dtype_ = has_different_input_dtypes ? ScalarType::Undefined : common_dtype_;
    return;
  }

  // Computes a common dtype, if needed
  if (has_different_input_dtypes && config.promote_inputs_to_common_dtype_) {
    common_dtype_ = compute_common_dtype();
  }

  // Reviews operands (2/2)
  //   - sets metadata for undefined outputs
  //   - checks that all tensors are on the same device, if requested
  //   - checks that the common dtype can safely cast to each output, if requested
  //   - creates temporaries for CPU operations, if needed and requested
  int max_cpu_scalars_on_cuda = config.allow_cpu_scalars_ ? 1 : 0;
  int current_cpu_scalars_on_cuda = 0;
  for (auto& op : operands_) {
    if (!op.is_type_defined()) {
      op.target_dtype = common_dtype_;
      op.device = common_device;
      continue;
    }

    // Skips undefined tensors
    if (!op.tensor.defined()) {
      continue;
    }

    // Checks all tensors are on the same device, if requested
    if (config.check_all_same_device_) {
      // Handles CPU scalars on CUDA kernels that support them
      if (common_device.is_cuda() && op.tensor.dim() == 0 && op.tensor.device().is_cpu()) {
        TORCH_CHECK(current_cpu_scalars_on_cuda < max_cpu_scalars_on_cuda,
                    "Trying to pass too many CPU scalars to CUDA kernel!");
        ++current_cpu_scalars_on_cuda;
      } else if (op.device != common_device) {
        TORCH_CHECK(false,
                    "Expected all tensors to be on the same device, but "
                    "found at least two devices, ", common_device, " and ", op.device, "!");
      }
    }

    // Checks safe casting, if requested
    if (config.enforce_safe_casting_to_output_ && op.is_output && op.current_dtype != common_dtype_) {
      TORCH_CHECK(canCast(common_dtype_, op.current_dtype),
                  "result type ", common_dtype_, " can't be cast to the "
                  "desired output type ", op.current_dtype);
    }

    // Creates temporaries for CPU operations, if needed and requested
    // TODO: reuse temporaries when possible (e.g. for inplace operations)
    if (common_device == kCPU) {
      // Casts to outputs by creating temporaries of the correct dtype (if needed)
      if (config.cast_common_dtype_to_outputs_ && op.is_output && op.current_dtype != common_dtype_) {
        op.original_tensor = op.tensor;
        op.tensor = at::empty_like(op.tensor,
                                   op.tensor.options().dtype(common_dtype_),
                                   LEGACY_CONTIGUOUS_MEMORY_FORMAT);
        op.current_dtype = common_dtype_;
    }

    // Promotes inputs by creating temporaries of the correct dtype
      if (config.promote_inputs_to_common_dtype_ && !op.is_output && op.current_dtype != common_dtype_) {
        op.original_tensor = op.tensor;
        op.tensor = op.tensor.to(common_dtype_);
        op.current_dtype = common_dtype_;
      }
    }
  }
}

StrideVector TensorIterator::compatible_stride(int element_size) const {
  auto stride = StrideVector();
  int64_t next_stride = element_size;
  for (int dim = 0; dim < ndim(); dim++) {
    stride.push_back(next_stride);
    next_stride *= shape_[dim];
  }
  return stride;
}

DimVector TensorIterator::invert_perm(IntArrayRef input) const {
  // Invert the permutation caused by reorder_dimensions. This is not valid
  // after coalesce_dimensions is called.
  TORCH_INTERNAL_ASSERT(!has_coalesced_dimensions_);
  TORCH_INTERNAL_ASSERT(input.size()==perm_.size());
  auto res = DimVector(input.size()); //no initialization needed, every value in res should be written to.
  for (int dim = 0; dim < ndim(); dim++) {
    res[perm_[dim]] = input[dim];
  }
  return res;
}

DimVector TensorIterator::apply_perm_and_mul(IntArrayRef input, int mul) const {
  TORCH_INTERNAL_ASSERT(!has_coalesced_dimensions_);
  auto res = DimVector(input.size(), 0);
  for (size_t i = 0; i < input.size(); i++) {
    res[i] = input[perm_[i]] * mul;
  }
  return res;
}

void TensorIterator::allocate_outputs() {
  for (int i = 0; i < num_outputs_; i++) {
    auto& op = operands_[i];
    if (!op.tensor.defined()) {
      TORCH_INTERNAL_ASSERT(op.is_type_defined(), "no type for operand", i);
      int element_size = elementSize(op.target_dtype);
      if ((requires_channels_last_output_ && ndim() == 4) ||
          (requires_channels_last_3d_output_ && ndim() == 5)) {
        auto tensor_shape = invert_perm(shape_);
        op.tensor = at::empty(tensor_shape, op.options());
        if (requires_channels_last_output_) {
          op.tensor.unsafeGetTensorImpl()->empty_tensor_restride(MemoryFormat::ChannelsLast);
        } else {
          op.tensor.unsafeGetTensorImpl()->empty_tensor_restride(MemoryFormat::ChannelsLast3d);
        }
        // As we are allocating output after permutations is done, we need to
        // make sure that operand's strides are matching element size and
        // dimensions permutations which are stored in _perm
        op.stride_bytes = apply_perm_and_mul(op.tensor.strides(), element_size);
      } else {
        op.stride_bytes = compatible_stride(element_size);
        // check if permutation is just an inverted order
        bool inverted = true;
        for (int i = 1; i <= ndim(); i++) {
          if (perm_[i - 1] != ndim() - i) {
            inverted = false;
            break;
          }
        }
        auto tensor_shape = invert_perm(shape_);
        if (inverted) {
          // can just return contiguous output
          // it is faster because it avoids allocating 0 size tensor and
          // resizing and restriding it
          op.tensor = at::empty(tensor_shape, op.options());
        } else {
          auto tensor_stride = invert_perm(op.stride_bytes);
          for (int dim = 0; dim < ndim(); dim++) {
            tensor_stride[dim] /= element_size;
          }
          op.tensor =
              at::empty_strided(tensor_shape, tensor_stride, op.options());
        }
      }
      op.current_dtype = op.target_dtype;
    }
  }
}

void TensorIterator::compute_names(const TensorIteratorConfig& config) {
  bool should_infer_names = std::any_of(
      operands_.begin(),
      operands_.end(),
      [](const OperandInfo& op) {
        return op.tensor.defined() && op.tensor.has_names();
      });
  if (!should_infer_names) {
    return;
  }

  for (auto& op : operands_) {
    if (!op.tensor.defined()) continue;
    // Don't include output tensors if we are resizing, since we will
    // clobber their names in any case.  (If the output tensor was
    // also an input tensor, we'll pick it up when it shows up again
    // in operands).
    if (config.resize_outputs_ && op.is_output) continue;
    // perform name inference
    if (names_.empty()) {
      names_ = op.tensor.names();
    } else {
      names_ = NameVector(unify_from_right(names_, op.tensor.names()));
    }
  }
}

void TensorIterator::propagate_names_to_outputs() {
  // names_ can be empty for two reasons:
  // 1. We were performing ops on scalar tensors. Then there should be no names.
  // 2. All of the defined inputs/outputs had no names. Then we shouldn't
  //    run name inference.
  if (names_.empty()) {
    return;
  }

  // propagate names
  for (int i = 0; i < num_outputs_; i++) {
    auto& op = operands_[i];
    // must call propagate_names_to_outputs after outputs have been allocated.
    TORCH_INTERNAL_ASSERT(op.tensor.defined());
    if (!names_.empty()) {
      namedinference::propagate_names(op.tensor, names_);
    }
  }
}

void TensorIterator::coalesce_dimensions() {
  if (ndim() <= 1) {
    return;
  }

  // We can coalesce two adjacent dimensions if either dim has size 1 or if:
  // shape[n] * stride[n] == shape[n + 1].
  auto can_coalesce = [&](int dim0, int dim1) {
    auto shape0 = shape_[dim0];
    auto shape1 = shape_[dim1];
    if (shape0 == 1 || shape1 == 1) {
      return true;
    }
    for (int i = 0; i < ntensors(); i++) {
      auto& stride = operands_[i].stride_bytes;
      if (shape0 * stride[dim0] != stride[dim1]) {
        return false;
      }
    }
    return true;
  };

  // replace each operands stride at dim0 with its stride at dim1
  auto replace_stride = [&](int dim0, int dim1) {
    for (int i = 0; i < ntensors(); i++) {
      auto& stride = operands_[i].stride_bytes;
      stride[dim0] = stride[dim1];
    }
  };

  int prev_dim = 0;
  for (int dim = 1; dim < ndim(); dim++) {
    if (can_coalesce(prev_dim, dim)) {
      if (shape_[prev_dim] == 1) {
        replace_stride(prev_dim, dim);
      }
      shape_[prev_dim] *= shape_[dim];
    } else {
      prev_dim++;
      if (prev_dim != dim) {
        replace_stride(prev_dim, dim);
        shape_[prev_dim] = shape_[dim];
      }
    }
  }

  shape_.resize(prev_dim + 1);
  for (int i = 0; i < ntensors(); i++) {
    operands_[i].stride_bytes.resize(ndim());
  }
  has_coalesced_dimensions_ = true;
}

int64_t TensorIterator::numel() const {
  int64_t numel = 1;
  for (int64_t size : shape_) {
    numel *= size;
  }
  return numel;
}

StrideVector TensorIterator::get_dim_strides(int dim) const {
  auto dims = ndim();
  auto inner_strides = StrideVector();
  for (auto& op : operands_) {
    inner_strides.push_back(dims == 0 ? 0 : op.stride_bytes[dim]);
  }
  return inner_strides;
}

SmallVector<char*, 4> TensorIterator::get_data_ptrs(ArrayRef<char*> base, IntArrayRef counter) const {
  auto ptrs = SmallVector<char*, 4>(base);
  for (int dim = 0; dim < ndim(); dim++) {
    int64_t value = counter[dim];
    for (int arg = 0; arg < ntensors(); arg++) {
      ptrs[arg] += value * operands_[arg].stride_bytes[dim];
    }
  }
  return ptrs;
}

SmallVector<char*, 4> TensorIterator::get_base_ptrs() const {
  auto ptrs = SmallVector<char*, 4>();
  for (int i = 0; i < ntensors(); i++) {
    ptrs.push_back((char*)data_ptr(i));
  }
  return ptrs;
}

bool TensorIterator::is_dim_reduced(int dim) const {
  for (auto& op : operands_) {
    if (op.is_output && op.stride_bytes[dim] == 0 && shape_[dim] > 1) {
      return true;
    }
  }
  return false;
}

void TensorIterator::permute_dimensions(IntArrayRef perm) {
  TORCH_INTERNAL_ASSERT(perm.size() == ndim());

  auto reorder = [perm](IntArrayRef data) {
    auto res = DimVector(data.size(), 0);
    for (size_t i = 0; i < perm.size(); i++) {
      res[i] = data[perm[i]];
    }
    return res;
  };

  // Update shape and strides
  shape_ = reorder(shape_);
  for (auto& op : operands_) {
    if (op.stride_bytes.size() > 0) {
      op.stride_bytes = reorder(op.stride_bytes);
    }
  }
}

int64_t TensorIterator::num_output_elements() const {
  int64_t elem = 1;
  for (int dim = 0; dim < ndim(); dim++) {
    if (operands_[0].stride_bytes[dim] != 0 || shape_[dim] == 0)  {
      elem *= shape_[dim];
    }
  }
  return elem;
}

int TensorIterator::num_reduce_dims() const {
  int count = 0;
  for (int dim = 0; dim < ndim(); dim++) {
    if (operands_[0].stride_bytes[dim] == 0) {
      count++;
    }
  }
  return count;
}

#define LOOP_WRAPPER(ntensor, loop) \
  [=](char** base, const int64_t* strides, int64_t size0, int64_t size1) { \
    auto data = PtrVector(base, base + ntensor);                          \
    const int64_t* outer_strides = &strides[ntensor];                     \
                                                                          \
    for (int64_t i = 0; i < size1; i++) {                                 \
      if (i > 0) {                                                        \
        for (int arg = 0; arg < ntensor; arg++) {                         \
          data[arg] += outer_strides[arg];                                \
        }                                                                 \
      }                                                                   \
      loop(data.data(), strides, size0);                               \
    }                                                                     \
  }

void TensorIterator::for_each(loop_t loop, int64_t grain_size) {
  for_each(LOOP_WRAPPER(ntensors(), loop), grain_size);
}

void TensorIterator::for_each(loop2d_t loop, int64_t grain_size) {
  int64_t numel = this->numel();
  if (numel == 0) {
    return;
  } else if (numel < internal::GRAIN_SIZE || at::get_num_threads() == 1) {
    return serial_for_each(loop, {0, numel});
  } else {
    at::parallel_for(0, numel, grain_size, [&](int64_t begin, int64_t end) {
      serial_for_each(loop, {begin, end});
    });
  }
}

StrideVector TensorIterator::get_strides() const {
  StrideVector strides;
  for (int dim = 0; dim < ndim(); dim++) {
    for (int arg = 0; arg < ntensors(); arg++) {
      strides.push_back(operands_[arg].stride_bytes[dim]);
    }
  }
  return strides;
}

void TensorIterator::serial_for_each(loop_t loop, Range range) const {
  serial_for_each(LOOP_WRAPPER(ntensors(), loop), range);
}

void TensorIterator::serial_for_each(loop2d_t loop, Range range) const {
  if (range.size() == 0) {
    return;
  }
  auto strides = get_strides();
  while (strides.size() < 2 * ntensors()) {
    strides.push_back(0);
  }

  auto base_ptrs = get_base_ptrs();
  if (ndim() <= 1) {
    auto ptrs = get_data_ptrs(base_ptrs, { range.begin });
    loop(ptrs.data(), strides.data(), range.size(), 1);
  } else {
    auto counter = DimCounter(shape_, range);
    while (!counter.is_done()) {
      auto ptrs = get_data_ptrs(base_ptrs, counter.values);
      auto step = counter.max_2d_step();
      loop(ptrs.data(), strides.data(), step[0], step[1]);
      counter.increment(step);
    }
  }
}

bool TensorIterator::is_trivial_1d() const {
  // TODO: check for casting once it's supported
  return ndim() == 1;
}

bool TensorIterator::is_contiguous() const {
  if (numel() == 1) {
    return true;
  }
  if (ndim() != 1) {
    return false;
  }
  return has_contiguous_first_dim();
}


bool TensorIterator::is_scalar(int arg) const {
  const auto& stride = operands_[arg].stride_bytes;
  for (int i = 0; i < ndim(); i++) {
    if (stride[i] != 0 && shape_[i] != 1) {
      return false;
    }
  }
  return true;
}

bool TensorIterator::is_cpu_scalar(int arg) const {
  return is_scalar(arg) && device(arg).is_cpu();
}

void TensorIterator::cast_outputs() {
  for (auto& op : operands_) {
    if (op.is_output && op.original_tensor.defined() &&
        op.original_tensor.scalar_type() != op.current_dtype) {
      op.original_tensor.copy_(op.tensor);
      op.tensor = op.original_tensor;
    }
  }
}

void* TensorIterator::data_ptr(int arg) const {
  return operands_[arg].data;
}

void TensorIterator::remove_operand(int arg) {
  operands_.erase(operands_.begin() + arg);
}

void TensorIterator::unsafe_replace_operand(int arg, void* data) {
  operands_[arg].data = data;
}

void TensorIterator::narrow(int dim, int64_t start, int64_t size) {
  TORCH_INTERNAL_ASSERT(dim < ndim() && size >= 1);
  shape_[dim] = size;
  view_offsets_[dim] += start;
  for (auto& op : operands_) {
    op.data = ((char*)op.data) + op.stride_bytes[dim] * start;
  }
  if (size == 1 && !is_reduction_) {
    coalesce_dimensions();
  }
}

void TensorIterator::select_all_keeping_dim(int start_dim, IntArrayRef indices) {
  TORCH_INTERNAL_ASSERT(start_dim <= ndim());
  for (int i = start_dim; i < ndim(); ++i) {
    for (auto& op : operands_) {
      op.data = ((char*)op.data) + op.stride_bytes[i] * indices[i - start_dim];
    }
    shape_[i] = 1;
  }
}

TensorIterator TensorIterator::binary_op(Tensor& out, const Tensor& a,
    const Tensor& b, bool check_mem_overlap) {
  return TensorIteratorConfig()
     .set_check_mem_overlap(check_mem_overlap)
     .add_output(out)
     .add_input(a)
     .add_input(b)
     .allow_cpu_scalars(true)
     .promote_inputs_to_common_dtype(true)
     .cast_common_dtype_to_outputs(true)
     .enforce_safe_casting_to_output(true)
     .build();
}

TensorIterator TensorIterator::comparison_op(Tensor& out, const Tensor& a,
    const Tensor& b, bool check_mem_overlap) {
  return TensorIteratorConfig()
    .set_check_mem_overlap(check_mem_overlap)
    .add_output(out)
    .add_input(a)
    .add_input(b)
    .allow_cpu_scalars(true)
    .promote_inputs_to_common_dtype(true)
    .build();
}

TensorIterator TensorIterator::unary_op(Tensor& out, const Tensor& a,
    bool check_mem_overlap) {
  return TensorIteratorConfig()
    .set_check_mem_overlap(check_mem_overlap)
    .add_output(out)
    .add_input(a)
    .cast_common_dtype_to_outputs(true)
    .enforce_safe_casting_to_output(true)
    .build();
}

TensorIterator TensorIterator::nullary_op(Tensor& out) {
  return TensorIteratorConfig()
    .check_all_same_dtype(false)
    .add_output(out)
    // FIXME: workaround for bug: https://github.com/pytorch/pytorch/issues/20342
    .dont_resize_outputs()
    .build();
}

TensorIterator TensorIterator::reduce_op(Tensor& out, const Tensor& a) {
  TORCH_INTERNAL_ASSERT(out.defined());
  return TensorIteratorConfig()
    .add_output(out)
    .add_input(a)
    .dont_resize_outputs()
    .is_reduction(true)
    // TODO: not supporting casting to outputs is only really necessary for arg{min,max}
    .promote_inputs_to_common_dtype(true)
    .build();
}

TensorIterator TensorIterator::reduce_op(Tensor& out1, Tensor& out2, const Tensor& a) {
  TORCH_INTERNAL_ASSERT(out1.defined());
  TORCH_INTERNAL_ASSERT(out2.defined());
  TORCH_CHECK((!a.is_cuda() && !out1.is_cuda() && !out2.is_cuda()) || (a.device() == out1.device() && out1.device() == out2.device()),
      "reduce_op(): expected input and both outputs to be on same device, but input is on ", a.device(),
      ", output1 is on ", out1.device(), " and output2 is on", out2.device());
  TORCH_CHECK(out1.dim() == out2.dim(), "reduce_op(): expected both outputs to have same number of dims, but output1 has ", out1.dim(),
      " and output2 has ", out2.dim());
  TORCH_CHECK(out1.sizes() == out2.sizes(), "reduce_op(): expected both outputs to have same sizes, but output1 has ", out1.sizes(),
      " and output2 has ", out2.sizes());
  TORCH_CHECK(out1.strides() == out2.strides(), "reduce_op(): expected both outputs to have same strides, but output1 has ", out1.strides(),
      " and output2 has ", out2.strides());
  return TensorIteratorConfig()
    .add_output(out1)
    .add_output(out2)
    .add_input(a)
    .dont_resize_outputs()
    .is_reduction(true)
    .check_all_same_dtype(false)
    .build();
}

void TensorIterator::populate_operands(TensorIteratorConfig& config) {
  for (int i = 0; i < config.tensors_.size(); i++) {
    operands_.emplace_back(std::move(config.tensors_[i]));
  }
  num_outputs_ = config.num_outputs_;
}

void TensorIterator::mark_outputs() {
  // TODO: merge this into populate_operands
  for (int i = 0; i < num_outputs_; i++) {
    operands_[i].is_output = true;
    const auto& output = operands_[i].tensor;
    if (!output.defined()) continue;

    // check if output is also an input
    for (int arg = num_outputs_; arg < ntensors(); arg++) {
      const auto& input = operands_[arg].tensor;
      if (output.is_same(input)) {
        operands_[i].is_read_write = true;
      }
    }
  }
}

void TensorIterator::compute_mem_overlaps(const TensorIteratorConfig& config) {
  if (!config.check_mem_overlap_) {
    return;
  }
  for (int i = 0; i < num_outputs_; i++) {
    const auto& output = operands_[i].tensor;
    if (!output.defined()) continue;
    assert_no_internal_overlap(output);
    for (int j = num_outputs_; j < ntensors(); j++) {
      const auto& input = operands_[j].tensor;
      assert_no_partial_overlap(output, input);
    }
  }
}

void TensorIterator::compute_shape(const TensorIteratorConfig& config) {
  if (config.static_shape_.has_value()) {
    shape_ = *config.static_shape_;
    return;
  }

  all_ops_same_shape_ = true;
  bool has_scalars = false;
  bool has_tensors = false;
  for (auto& op : operands_) {
    if (!op.tensor.defined()) continue;

    // For now, don't include output tensors when we're resizing outputs.
    // These shapes don't participate in shape computation.
    // This preserves the legacy behavior where torch.add(..., out=dst) resizes
    // the destination tensor.  If the output tensor is also an input, we'll
    // pick it up later in the operands.
    if (config.resize_outputs_ && op.is_output) continue;
    auto shape = op.tensor.sizes();
    if (shape.size() == 0) {
      has_scalars = true;
    } else {
      has_tensors = true;
    }
    if (has_scalars && has_tensors) {
      all_ops_same_shape_ = false;
    }
    if (shape_.empty()) {
      shape_ = shape;
    } else if (!shape.equals(shape_)) {
      all_ops_same_shape_ = false;
      shape_ = DimVector(infer_size(shape_, shape));
    }
  }
  // Outputs cannot be broadcasted. Check that the shape of the outputs matches
  // the inferred shape. There's an exception for write-only tensors to support
  // our legacy behavior that functions with `out=` arguments resize their
  // outputs.
  for (int i = 0; i < num_outputs_; i++) {
    auto& tensor = operands_[i].tensor;
    if (tensor.defined() && !tensor.sizes().equals(shape_)) {
      if (config.resize_outputs_ && !operands_[i].is_read_write) {
        // Preserve legacy resizing behavior of out=... arguments
        // TODO: issue warning
        tensor.resize_(shape_);
        if (requires_channels_last_output_ && tensor.dim() == 4) {
          // Temporary stick to 4d tensor, will update with arbitrary batched later on
          tensor.unsafeGetTensorImpl()->empty_tensor_restride(MemoryFormat::ChannelsLast);
        }
        else if (requires_channels_last_3d_output_ && tensor.dim() == 5) {
          // Temporary stick to 5d tensor, will update with arbitrary batched later on
          tensor.unsafeGetTensorImpl()->empty_tensor_restride(MemoryFormat::ChannelsLast3d);
        }
        continue;
      }
      TORCH_CHECK(is_reduction_, "output with shape ", tensor.sizes(), " doesn't match the broadcast shape ",
                 shape_);
    }
  }
}

void TensorIterator::compute_strides(const TensorIteratorConfig& config) {
  for (auto& op : operands_) {
    if (op.tensor.defined()) {
      IntArrayRef original_shape = config.static_shape_ ? shape_ : op.tensor.sizes();
      auto original_stride = op.tensor.strides();
      auto element_size_in_bytes = op.tensor.element_size();
      auto offset = ndim() - original_shape.size();
      if (offset > 0)
          op.stride_bytes.resize(ndim(), 0);
      else
          op.stride_bytes.resize(ndim());
      for (size_t i = 0; i < original_shape.size(); i++) {
        if (original_shape[i] == 1) {
          op.stride_bytes[offset + i] = 0;
        } else {
          op.stride_bytes[offset + i] = original_stride[i] * element_size_in_bytes;
        }
      }
    }
  }
}

void TensorIterator::analyze_memory_format() {
  for (auto& op : operands_) {
    if (op.tensor.defined()) {
      if (!requires_channels_last_output_ &&
          op.tensor.suggest_memory_format() == MemoryFormat::ChannelsLast) {
        requires_channels_last_output_ = true;
      }
      else if (!requires_channels_last_3d_output_ &&
          op.tensor.suggest_memory_format() == MemoryFormat::ChannelsLast3d) {
        requires_channels_last_3d_output_ = true;
      }
    }
  }
}

bool TensorIterator::can_use_32bit_indexing() const {
  int64_t max_value = std::numeric_limits<int32_t>::max();
  if (numel() > max_value) {
    return false;
  }
  for (auto& op : operands_) {
    int64_t max_offset = 1;
    for (int dim = 0; dim < ndim(); dim++) {
      max_offset += (shape_[dim] - 1) * op.stride_bytes[dim];
    }
    if (max_offset > max_value) {
      return false;
    }
  }
  return true;
}

std::unique_ptr<TensorIterator> TensorIterator::split(int dim) {
  TORCH_INTERNAL_ASSERT(dim >= 0 && dim < ndim() && shape()[dim] >= 2);
  std::unique_ptr<TensorIterator> copy(new TensorIterator(*this));

  bool overlaps = is_dim_reduced(dim);
  auto copy_size = shape_[dim] / 2;
  auto this_size = shape_[dim] - copy_size;
  copy->narrow(dim, 0, copy_size);
  copy->final_output_ &= !overlaps;
  this->narrow(dim, copy_size, this_size);
  this->accumulate_ |= overlaps;

  return copy;
}

int TensorIterator::get_dim_to_split() const {
  TORCH_INTERNAL_ASSERT(ndim() >= 1);
  int64_t max_extent = -1;
  int dim_to_split = -1;
  for (int dim = ndim() - 1; dim >= 0; dim--) {
    if (shape_[dim] == 0) {
      continue;
    }
    int64_t size = shape_[dim];
    for (auto& op : operands_) {
      int64_t extent = (size - 1) * op.stride_bytes[dim];
      if (extent > max_extent) {
        max_extent = extent;
        dim_to_split = dim;
      }
    }
  }
  TORCH_INTERNAL_ASSERT(max_extent >= 0);
  return dim_to_split;
}

bool TensorIterator::fast_set_up(const TensorIteratorConfig& config) {
  // This function tries to do a fast setup to avoid needless reordering of dimensions and tracking output strides
  // Return true if it can do fast setup or false otherwise
  // TODO enable fast handling for reductions
  FastSetupType setup_type = compute_fast_setup_type(config);
  if (setup_type == FastSetupType::NONE) {
    return false;
  }

  // allocate memory for output, memory format depends on setup_type
  switch (setup_type) {
    case FastSetupType::CONTIGUOUS:
      {
        for (int i = 0; i < num_outputs_; i++){
          auto& op = operands_[i];
          if (!op.tensor.defined()) {
            TORCH_INTERNAL_ASSERT(op.is_type_defined(), "no type for operand", i);
            op.tensor = at::empty(shape_, op.options(), MemoryFormat::Contiguous);
            op.current_dtype = op.target_dtype;
          }
        }
        break;
      }
    case FastSetupType::CHANNELS_LAST:
      {
        for (int i = 0; i < num_outputs_; i++){
          auto& op = operands_[i];
          if (!op.tensor.defined()) {
            TORCH_INTERNAL_ASSERT(op.is_type_defined(), "no type for operand", i);
            op.tensor = at::empty(shape_, op.options(), MemoryFormat::ChannelsLast);
            op.current_dtype = op.target_dtype;
          }
        }
        break;
      }
    case FastSetupType::NON_OVERLAPPING_DENSE:
      {
        // find the index of a defined tensor in operands_ start from input tensor
        int i_defined;
        for (i_defined = ntensors() - 1; i_defined >= 0; --i_defined) {
          if (operands_[i_defined].tensor.defined()) break;
        }
        TORCH_CHECK(i_defined >= 0, "Can not find a defined tensor when fast allocating memory to outputs");
        for (int i = 0; i < num_outputs_; i++){
          auto& op = operands_[i];
          if (!op.tensor.defined()) {
            TORCH_INTERNAL_ASSERT(op.is_type_defined(), "no type for operand", i);
            op.tensor = at::empty_strided(shape_, operands_[i_defined].tensor.strides(), op.options());
            op.current_dtype = op.target_dtype;
          }
<<<<<<< HEAD
          // defined tensors always have the same shape and strides here, no re-stride outputs happens.
          // see [Note: stride check for non contiguous tensors in fast setup]
=======
          else if (config.resize_outputs_ && !op.is_read_write) {
            // Note: This restride logic is for some of the tensor types, eg. qtensor.
            //       These tensor class allocate a contigious output tensor directly no matter
            //       what memory format the input tensors are. So we need to restride output here for fast setup.
            //       We will revisit this logic when doing the TensorIterator refactor work and
            //       it would probably be better to move this logic out of TensorIterator.

            // Check whether output tensor needs restride, output's stride can be different than input tensors
            if (i != i_defined && !op.tensor.strides().equals(operands_[i_defined].tensor.strides())) {
              op.tensor.as_strided_(op.tensor.sizes(), operands_[i_defined].tensor.strides());
            }
          }
>>>>>>> 23739654
        }
        break;
      }
    default:
      TORCH_INTERNAL_ASSERT(false, "Unsupported fast setup type", c10::to_string((int)setup_type));
  }
  //coalescing dimensions consists of collapsing dimensions to 1 (we are limited to contiguous no-broadcast cases here)
  if (ndim() > 1){
    has_coalesced_dimensions_ = true;
  }
  if (ndim() >= 1) {
    shape_[0] = numel();
    shape_.resize(1);
  }
  for (auto& op : operands_ ) {
    auto element_size_in_bytes = op.tensor.element_size();
    op.stride_bytes.resize(ndim());
    if (ndim()>0) {
      op.stride_bytes[0] = element_size_in_bytes;
    }
  }
  return true;
}

FastSetupType TensorIterator::compute_fast_setup_type(const TensorIteratorConfig& config) {
  if (is_reduction_ || !all_ops_same_shape_) {
    return FastSetupType::NONE;
  }

  bool is_contiguous = true;
  bool is_channels_last = true;
  bool is_non_overlapping_and_dense = true;
  for (const auto& op : operands_) {
    if (op.tensor.defined()) {
      is_contiguous &= op.tensor.is_contiguous(at::MemoryFormat::Contiguous);
      is_channels_last &= op.tensor.is_contiguous(at::MemoryFormat::ChannelsLast);
      is_non_overlapping_and_dense &= op.tensor.is_non_overlapping_and_dense();
    }
  }

  if (is_contiguous) {
    return FastSetupType::CONTIGUOUS;
  }
  if (is_channels_last) {
    return FastSetupType::CHANNELS_LAST;
  }
  if (is_non_overlapping_and_dense) {
    int64_t prev = -1;
    // Fast setup is allowed only when all the defined tensors have the same shape and strides,
    // Iterate from back to check input tensors' strides first, then output tensors'.
    for (int64_t i = ntensors() - 1; i >= 0; --i) {
      const auto& op = operands_[i];
      if (op.tensor.defined()) {
        if (prev < 0) {
          prev = i;
          continue;
        }
        if (!operands_[prev].tensor.strides().equals(op.tensor.strides())) {
<<<<<<< HEAD
          // [Note: stride check for non contiguous tensors in fast setup]
          // We prevent 3 cases doing fast setup here:
          // 1. input tensors have different strides.
          // 2. output tensors have different strides.
          // 3. input tensors have the same strides, but output tensors have different strides with input tensors.
          //    We don't allow re-stride output tensors in this case since it is not compatible with
          //    numpy. The behavior in numpy is that if the output tensor has same shape as the input
          //    tensor but different strides, the strides of output tensor will be preserved, so we do
          //    the same in tensor iterator.
          return FastSetupType::NONE;
=======
          if (!config.resize_outputs_ || !op.is_output || op.is_read_write) {
            return FastSetupType::NONE;
          }
>>>>>>> 23739654
        }
      }
    }
    return FastSetupType::NON_OVERLAPPING_DENSE;
  }
  return FastSetupType::NONE;
}

TensorIterator::TensorIterator(TensorIteratorConfig& config) {
  build(config);
}

void TensorIterator::build(TensorIteratorConfig& config) {
  // populate some persistent configuration fields
  is_reduction_ = config.is_reduction_;

  // fill in operands_ based on configuration
  populate_operands(config);
  // check input tensors memory format to use it during output allocation
  analyze_memory_format();
  // set is_output and is_read_write flags on appropriate tensors
  mark_outputs();
  // Check that the outputs have no internal overlap
  // and do not share memory with inputs.
  compute_mem_overlaps(config);
  // Check that input dimensions are aligned correctly & compute outnames.
  compute_names(config);
  // compute the broadcasted shape
  compute_shape(config);
  // compute the result dtype and device
  compute_types(config);
  // try fast setup output tensor, if failed, fallback to normal setup
  if (!fast_set_up(config)) {
    // compute each tensor's stride after broadcasting
    compute_strides(config);
    // re-order dimensions to improve coalescing
    reorder_dimensions(config);
    // allocate the output tensor if it's not provided
    allocate_outputs();
    // coalesce adjacent dimensions when possible
    coalesce_dimensions();
  }
  // perform name inference
  propagate_names_to_outputs();

  for (auto& op : operands_) {
    TORCH_INTERNAL_ASSERT(op.tensor.defined());
    op.data = op.tensor.data_ptr();
  }

  // zero out offsets
  // If the tensor is a scalar, we leave room for it
  // So index translations in reduction can access
  // a valid value for the offset
  int64_t ndim_offsets = (ndim() ? ndim() : 1);
  view_offsets_ = DimVector(ndim_offsets, 0);
}

SplitUntil32Bit TensorIterator::with_32bit_indexing() const {
  return SplitUntil32Bit(*this);
}

/// SplitUntil32Bit. Recursively splits an iterator into sub-iterators that
/// can use 32-bit indexing.

SplitUntil32Bit::iterator::iterator(const TensorIterator& iter) {
  vec.emplace_back(new TensorIterator(iter));
  vec.emplace_back(nullptr); // ++ first pops the last element
  ++(*this);
}

SplitUntil32Bit::iterator& SplitUntil32Bit::iterator::operator++() {
  vec.pop_back();
  while (!vec.empty() && !vec.back()->can_use_32bit_indexing()) {
    auto& iter = *vec.back();
    int64_t split_dim = iter.get_dim_to_split();
    vec.emplace_back(iter.split(split_dim));
  }
  return *this;
}

TensorIterator& SplitUntil32Bit::iterator::operator*() const {
  return *vec.back();
}

SplitUntil32Bit::iterator SplitUntil32Bit::begin() const {
  return SplitUntil32Bit::iterator(iter);
}

SplitUntil32Bit::iterator SplitUntil32Bit::end() const {
  return SplitUntil32Bit::iterator();
}

DimCounter::DimCounter(IntArrayRef shape, Range range)
  : shape(shape)
  , range(range)
  , values(shape.size(), 0)
  , offset(range.begin) {
  int64_t linear_offset = range.begin;
  int64_t ndim = values.size();
  for (int dim = 0; dim < ndim; dim++) {
    int64_t size = shape[dim];
    if (size > 0) {
      values[dim] = linear_offset % size;
      linear_offset /= size;
    }
  }
  TORCH_INTERNAL_ASSERT(linear_offset == 0);
}

bool DimCounter::is_done() const {
  return offset >= range.end;
}

void DimCounter::increment(const std::array<int64_t, 2>& step) {
  offset += step[0] * step[1];
  int64_t ndim = values.size();
  int64_t overflow = step[0];
  int i = 0;
  if (step[1] != 1) {
    TORCH_INTERNAL_ASSERT(step[0] == shape[0] && values[0] == 0);
    i = 1;
    overflow = step[1];
  }
  for (; i < ndim && overflow > 0; i++) {
    auto size = shape[i];
    auto prev = values[i];
    auto value = prev + overflow;
    if (value >= size) {
      overflow = 1;
      value -= size;
      TORCH_INTERNAL_ASSERT(value < size);
    } else {
      overflow = 0;
    }
    values[i] = value;
  }
  TORCH_INTERNAL_ASSERT(overflow == 0 || overflow == 1);
}

std::array<int64_t, 2> DimCounter::max_2d_step() const {
  int64_t step0 = std::min(shape[0] - values[0], range.end - offset);
  int64_t step1 = 1;
  if (step0 == shape[0] && shape.size() >= 1) {
    step1 = std::min(shape[1] - values[1], (range.end - offset) / shape[0]);
  }
  return {step0, step1};
}

}  // namespace at<|MERGE_RESOLUTION|>--- conflicted
+++ resolved
@@ -989,23 +989,8 @@
             op.tensor = at::empty_strided(shape_, operands_[i_defined].tensor.strides(), op.options());
             op.current_dtype = op.target_dtype;
           }
-<<<<<<< HEAD
           // defined tensors always have the same shape and strides here, no re-stride outputs happens.
           // see [Note: stride check for non contiguous tensors in fast setup]
-=======
-          else if (config.resize_outputs_ && !op.is_read_write) {
-            // Note: This restride logic is for some of the tensor types, eg. qtensor.
-            //       These tensor class allocate a contigious output tensor directly no matter
-            //       what memory format the input tensors are. So we need to restride output here for fast setup.
-            //       We will revisit this logic when doing the TensorIterator refactor work and
-            //       it would probably be better to move this logic out of TensorIterator.
-
-            // Check whether output tensor needs restride, output's stride can be different than input tensors
-            if (i != i_defined && !op.tensor.strides().equals(operands_[i_defined].tensor.strides())) {
-              op.tensor.as_strided_(op.tensor.sizes(), operands_[i_defined].tensor.strides());
-            }
-          }
->>>>>>> 23739654
         }
         break;
       }
@@ -1064,7 +1049,6 @@
           continue;
         }
         if (!operands_[prev].tensor.strides().equals(op.tensor.strides())) {
-<<<<<<< HEAD
           // [Note: stride check for non contiguous tensors in fast setup]
           // We prevent 3 cases doing fast setup here:
           // 1. input tensors have different strides.
@@ -1075,11 +1059,6 @@
           //    tensor but different strides, the strides of output tensor will be preserved, so we do
           //    the same in tensor iterator.
           return FastSetupType::NONE;
-=======
-          if (!config.resize_outputs_ || !op.is_output || op.is_read_write) {
-            return FastSetupType::NONE;
-          }
->>>>>>> 23739654
         }
       }
     }

--- conflicted
+++ resolved
@@ -31,6 +31,7 @@
 #include <ATen/detail/FunctionTraits.h>
 #include <ATen/native/cpu/IsContiguous.h>
 #include <ATen/native/TensorIterator.h>
+#include <ATen/native/TensorIteratorDynamicCasting.h>
 #include <ATen/cpu/vec256/vec256.h>
 
 #ifndef _MSC_VER
@@ -236,13 +237,9 @@
   using traits = function_traits<func_t>;
   constexpr bool result_void = std::is_void<typename traits::result_type>::value;
   TORCH_INTERNAL_ASSERT(iter.ninputs() == traits::arity &&
-<<<<<<< HEAD
-                        (result_void && iter.noutputs() == 0 || !result_void && iter.noutputs() == 1));
-  // dynamic casting not currently supported on CPU
-  TORCH_INTERNAL_ASSERT(!needs_dynamic_casting<func_t>::check(iter));
-=======
                         ((result_void && iter.noutputs() == 0) || (!result_void && iter.noutputs() == 1)));
->>>>>>> 64f31780
+  // dynamic casting not currently supported on CPU
+  TORCH_INTERNAL_ASSERT(!needs_dynamic_casting<func_t>::check(iter));
 
   iter.serial_for_each([&](char** data, const int64_t* strides, int64_t n) {
     if (is_contiguous<traits>(strides)) {

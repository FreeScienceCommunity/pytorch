--- conflicted
+++ resolved
@@ -931,11 +931,7 @@
     CUDA: cummin_helper_cuda
 
 - func: cumprod(Tensor self, int dim, *, ScalarType? dtype=None) -> Tensor
-<<<<<<< HEAD
-  use_c10_dispatcher: full
-  supports_named_tensor: True
-=======
->>>>>>> e9933e5a
+  use_c10_dispatcher: full
   variants: function, method
 
 - func: cumprod.out(Tensor self, int dim, *, ScalarType? dtype=None, Tensor(a!) out) -> Tensor(a!)
@@ -946,11 +942,7 @@
 - func: cumprod.dimname_out(Tensor self, Dimname dim, *, ScalarType? dtype=None, Tensor(a!) out) -> Tensor(a!)
 
 - func: cumsum(Tensor self, int dim, *, ScalarType? dtype=None) -> Tensor
-<<<<<<< HEAD
-  use_c10_dispatcher: full
-  supports_named_tensor: True
-=======
->>>>>>> e9933e5a
+  use_c10_dispatcher: full
   variants: function, method
 
 - func: cumsum.out(Tensor self, int dim, *, ScalarType? dtype=None, Tensor(a!) out) -> Tensor(a!)
@@ -1302,11 +1294,7 @@
 - func: full.out(int[] size, Scalar fill_value, *, Tensor(a!) out) -> Tensor(a!)
 
 - func: full_like(Tensor self, Scalar fill_value, *, ScalarType? dtype=None, Layout? layout=None, Device? device=None, bool? pin_memory=None, MemoryFormat? memory_format=None) -> Tensor
-<<<<<<< HEAD
-  use_c10_dispatcher: full
-  supports_named_tensor: True
-=======
->>>>>>> e9933e5a
+  use_c10_dispatcher: full
 
 - func: from_file(str filename, bool? shared=None, int? size=0, *, ScalarType? dtype=None, Layout? layout=None, Device? device=None, bool? pin_memory=None) -> Tensor
   use_c10_dispatcher: full
@@ -2136,11 +2124,7 @@
 - func: ones.out(int[] size, *, Tensor(a!) out) -> Tensor(a!)
 
 - func: ones_like(Tensor self, *, ScalarType? dtype=None, Layout? layout=None, Device? device=None, bool? pin_memory=None, MemoryFormat? memory_format=None) -> Tensor
-<<<<<<< HEAD
-  use_c10_dispatcher: full
-  supports_named_tensor: True
-=======
->>>>>>> e9933e5a
+  use_c10_dispatcher: full
 
 - func: pairwise_distance(Tensor x1, Tensor x2, float p=2, float eps=1e-06, bool keepdim=False) -> Tensor
   use_c10_dispatcher: full
@@ -2253,11 +2237,7 @@
 - func: rand.generator_out(int[] size, *, Generator? generator, Tensor(a!) out) -> Tensor(a!)
 
 - func: rand_like(Tensor self, *, ScalarType? dtype=None, Layout? layout=None, Device? device=None, bool? pin_memory=None, MemoryFormat? memory_format=None) -> Tensor
-<<<<<<< HEAD
-  use_c10_dispatcher: full
-  supports_named_tensor: True
-=======
->>>>>>> e9933e5a
+  use_c10_dispatcher: full
 
 - func: randint(int high, int[] size, *, ScalarType? dtype=None, Layout? layout=None, Device? device=None, bool? pin_memory=None) -> Tensor
   use_c10_dispatcher: full
@@ -2299,11 +2279,7 @@
 - func: randn.generator_out(int[] size, *, Generator? generator, Tensor(a!) out) -> Tensor(a!)
 
 - func: randn_like(Tensor self, *, ScalarType? dtype=None, Layout? layout=None, Device? device=None, bool? pin_memory=None, MemoryFormat? memory_format=None) -> Tensor
-<<<<<<< HEAD
-  use_c10_dispatcher: full
-  supports_named_tensor: True
-=======
->>>>>>> e9933e5a
+  use_c10_dispatcher: full
 
 - func: randperm(int n, *, ScalarType? dtype=None, Layout? layout=None, Device? device=None, bool? pin_memory=None) -> Tensor
   use_c10_dispatcher: full
@@ -3049,11 +3025,7 @@
 - func: zeros.out(int[] size, *, Tensor(a!) out) -> Tensor(a!)
 
 - func: zeros_like(Tensor self, *, ScalarType? dtype=None, Layout? layout=None, Device? device=None, bool? pin_memory=None, MemoryFormat? memory_format=None) -> Tensor
-<<<<<<< HEAD
-  use_c10_dispatcher: full
-  supports_named_tensor: True
-=======
->>>>>>> e9933e5a
+  use_c10_dispatcher: full
 
 - func: _standard_gamma_grad(Tensor self, Tensor output) -> Tensor
   use_c10_dispatcher: full

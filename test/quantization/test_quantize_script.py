# -*- coding: utf-8 -*-
# torch
import torch
import torch.nn as nn
import torch.nn.functional as F
import torch.jit
import torch.jit.quantized
from torch._C import parse_ir

# torch.quantization
from torch.quantization import QConfig
from torch.quantization import default_dynamic_qconfig
from torch.quantization import per_channel_dynamic_qconfig
from torch.quantization import default_observer
from torch.quantization import default_per_channel_weight_observer
from torch.quantization import default_qconfig

# torch.quantization.quantize_script
from torch.quantization.quantize_script import script_qconfig
from torch.quantization.quantize_script import prepare_script
from torch.quantization.quantize_script import convert_script
from torch.quantization.quantize_script import quantize_script
from torch.quantization.quantize_script import prepare_dynamic_script
from torch.quantization.quantize_script import convert_dynamic_script
from torch.quantization.quantize_script import quantize_dynamic_script

# Testing utils
from torch.testing._internal.common_quantization import test_only_eval_fn as _test_only_eval_fn
from torch.testing._internal.common_quantized import override_qengines

from torch.testing._internal.common_quantization import (
    QuantizationTestCase,
    skipIfNoFBGEMM,
    get_script_module,
)

from torch.testing import FileCheck
from torch.testing._internal.common_utils import suppress_warnings
from torch.testing._internal.common_utils import TemporaryFileName
from torch.testing._internal.jit_utils import JitTestCase
from torch.testing._internal.jit_utils import attrs_with_prefix
from torch.testing._internal.jit_utils import get_forward
from torch.testing._internal.jit_utils import get_forward_graph

from torch.jit._recursive import wrap_cpp_module

# Standard library
import io
import copy
import itertools
import unittest
import numpy as np

class TestQuantizeScriptJitPasses(QuantizationTestCase):
    """ Test graph mode quantization passes used by quantize_script
    """
    def test_foldbn_trivial(self):
        # Test trivial case
        class TestModule(torch.nn.Module):
            def __init__(self):
                super(TestModule, self).__init__()
                self.conv = torch.nn.Conv2d(1, 20, 5, 1)
                self.bn = torch.nn.BatchNorm2d(num_features=20)
                self.bn.eps = 0.0023

            def forward(self, x):
                x = self.conv(x)
                x = self.bn(x)
                return x

        # Check that the transformation doesn't change numerics
        for tracing_mode in [True, False]:
            eager = TestModule()
            eager.eval()
            if tracing_mode:
                x = torch.rand(1, 1, 6, 6)
                scripted_or_traced = torch.jit.trace(eager, x)
            else:
                scripted_or_traced = torch.jit.script(eager)
            scripted_or_traced.eval()

            # Check that in the original script module's forward we have two
            # CallMethod nodes. One of them should be for conv.forward and the other
            # for bn.forward.
            FileCheck().check_count("prim::CallMethod[name=\"forward\"]", 2, exactly=True) \
                .run(str(get_forward(scripted_or_traced._c).graph))

            # Run FoldConvBatchnorm2d pass.
            scripted_or_traced = wrap_cpp_module(torch._C._jit_pass_fold_convbn(scripted_or_traced._c))

            # Check that after the pass one of the CallMethods is gone (supposedly,
            # the bn.forward).
            FileCheck().check_count("prim::CallMethod[name=\"forward\"]", 1, exactly=True) \
                .run(str(get_forward_graph(scripted_or_traced._c)))

            # Check that the transformation doesn't change numerics
            x = torch.rand(1, 1, 6, 6)
            self.assertEqual(eager(x), scripted_or_traced(x))

    def test_foldbn_trivial_nobias(self):
        # Test trivial case
        class TestModule(torch.nn.Module):
            def __init__(self):
                super(TestModule, self).__init__()
                self.conv = torch.nn.Conv2d(1, 20, 5, 1, bias=False)
                self.bn = torch.nn.BatchNorm2d(num_features=20)
                # to make sure new bias is not zero
                self.bn.eps = 0.0027
                self.bn.bias = torch.nn.Parameter(torch.rand([20]))

            def forward(self, x):
                x = self.conv(x)
                x = self.bn(x)
                return x

        for tracing_mode in [True, False]:
            eager = TestModule()
            eager.eval()
            if tracing_mode:
                x = torch.rand(1, 1, 6, 6)
                scripted_or_traced = torch.jit.trace(eager, x)
            else:
                scripted_or_traced = torch.jit.script(eager)
            scripted_or_traced.eval()

            # Check that in the original script module's forward we have two
            # CallMethod nodes. One of them should be for conv.forward and the other
            # for bn.forward.
            FileCheck().check_count("prim::CallMethod[name=\"forward\"]", 2, exactly=True) \
                .run(str(get_forward_graph(scripted_or_traced._c)))

            # Run FoldConvBatchnorm2d pass.
            scripted_or_traced = wrap_cpp_module(torch._C._jit_pass_fold_convbn(scripted_or_traced._c))

            # Check that after the pass one of the CallMethods is gone (supposedly,
            # the bn.forward).
            FileCheck().check_count("prim::CallMethod[name=\"forward\"]", 1, exactly=True) \
                .run(str(get_forward_graph(scripted_or_traced._c)))

            # Check that the transformation doesn't change numerics
            x = torch.rand(1, 1, 6, 6)
            self.assertEqual(eager(x), scripted_or_traced(x))

    def test_foldbn_in_submodule(self):
        # Test that we find Conv-BN patterns in submodules
        class SubModule(torch.nn.Module):
            def __init__(self):
                super(SubModule, self).__init__()
                self.conv = torch.nn.Conv2d(1, 20, 5, 1)
                self.bn = torch.nn.BatchNorm2d(num_features=20)

            def forward(self, x):
                x = self.conv(x)
                x = self.bn(x)
                return x

        class TestModule(torch.nn.Module):
            def __init__(self):
                super(TestModule, self).__init__()
                self.sub = SubModule()

            def forward(self, x):
                x = self.sub(x)
                return x

        for tracing_mode in [True, False]:
            eager = TestModule()
            eager.eval()
            if tracing_mode:
                x = torch.rand(1, 1, 10, 10)
                scripted_or_traced = torch.jit.trace(eager, x)
            else:
                scripted_or_traced = torch.jit.script(eager)
            scripted_or_traced.eval()

            FileCheck().check_count("prim::CallMethod[name=\"forward\"]", 2, exactly=True) \
                .run(str(get_forward_graph(scripted_or_traced.sub._c)))

            scripted_or_traced = wrap_cpp_module(torch._C._jit_pass_fold_convbn(scripted_or_traced._c))

            FileCheck().check_count("prim::CallMethod[name=\"forward\"]", 1, exactly=True) \
                .run(str(get_forward_graph(scripted_or_traced.sub._c)))

            x = torch.rand(1, 1, 10, 10)
            self.assertEqual(eager(x), scripted_or_traced(x))

    def test_foldbn_in_customConv2D(self):
        # Make sure a custom Conv2D class is not folded
        # as we do not know it does.
        class CustomConv2D(torch.nn.Module):
            def __init__(self, a, b, c, d):
                super(CustomConv2D, self).__init__()

            def forward(self, x):
                return F.relu(x)

        class SubModule(torch.nn.Module):
            def __init__(self):
                super(SubModule, self).__init__()
                self.conv = CustomConv2D(1, 20, 5, 1)
                self.bn = torch.nn.BatchNorm2d(num_features=20)

            def forward(self, x):
                x = self.conv(x)
                x = self.bn(x)
                return x

        class TestModule(torch.nn.Module):
            def __init__(self):
                super(TestModule, self).__init__()
                self.sub = SubModule()

            def forward(self, x):
                x = self.sub(x)
                return x

        for tracing_mode in [True, False]:
            eager = TestModule()
            eager.eval()
            if tracing_mode:
                x = torch.rand(1, 20, 10, 10)
                scripted_or_traced = torch.jit.trace(eager, x)
            else:
                scripted_or_traced = torch.jit.script(eager)
            scripted_or_traced.eval()

            FileCheck().check_count("prim::CallMethod[name=\"forward\"]", 2, exactly=True) \
                .run(str(get_forward_graph(scripted_or_traced.sub._c)))

            scripted_or_traced = wrap_cpp_module(torch._C._jit_pass_fold_convbn(scripted_or_traced._c))

            FileCheck().check_count("prim::CallMethod[name=\"forward\"]", 2, exactly=True) \
                .run(str(get_forward_graph(scripted_or_traced.sub._c)))

            x = torch.rand(1, 20, 10, 10)
            self.assertEqual(eager(x), scripted_or_traced(x))

    def test_foldbn_shared_classtype(self):
        class TestModule(torch.nn.Module):
            def __init__(self, bias=False):
                super(TestModule, self).__init__()
                self.conv1 = torch.nn.Conv2d(5, 5, 3, bias=bias)
                self.bn1 = torch.nn.BatchNorm2d(num_features=5)
                self.bn1.running_mean.fill_(-0.2)
                self.bn1.bias = torch.nn.Parameter(torch.rand([5]))
                # to make sure new bias is not zero
                self.bn1.eps = 0.0023
                self.conv2 = torch.nn.Conv2d(5, 5, 3, bias=bias)
                self.bn2 = torch.nn.BatchNorm2d(num_features=5)
                self.bn2.eps = 0.0029
                self.relu = torch.nn.ReLU()

            def forward(self, x):
                x = self.conv1(x)
                x = self.bn1(x)
                x = self.relu(x)
                x = self.conv2(x)
                x = self.bn2(x)
                x = self.relu(x)
                return x

        for tracing_mode in [True, False]:
            for bias in [True, False]:
                eager = TestModule(bias).eval()
                if tracing_mode:
                    x = torch.rand(1, 5, 6, 6)
                    scripted_or_traced = torch.jit.trace(eager, x).copy()
                else:
                    scripted_or_traced = torch.jit.script(eager).copy()
                torch._C._jit_pass_dedup_module_uses(scripted_or_traced ._c)
                folded = wrap_cpp_module(torch._C._jit_pass_fold_convbn(scripted_or_traced ._c))
                x = torch.rand(1, 5, 6, 6)
                self.assertEqual(eager(x), scripted_or_traced(x))

    def test_foldbn_complex_cases(self):
        # This test case attempt to try combinations of conv2d with bias/nobias
        # as well as BatchNorm with affine/no-affine along with varying the
        # number of layers.
        # this only works when default dtype is double
        torch.set_default_dtype(torch.double)

        class SubModule(torch.nn.Module):
            def __init__(self, num_blocks, enable_bias, enable_affine):
                super(SubModule, self).__init__()
                layers = []
                for i in range(num_blocks):
                    layers.append(torch.nn.Conv2d(20, 20, 5, 1, bias=enable_bias))
                    bn_obj = torch.nn.BatchNorm2d(num_features=20, affine=enable_affine)
                    if enable_affine:
                        bn_obj.weight = torch.nn.Parameter(torch.rand_like(bn_obj.weight))
                        bn_obj.bias = torch.nn.Parameter(torch.rand_like(bn_obj.bias))
                    bn_obj.running_mean = torch.rand_like(bn_obj.running_mean)
                    bn_obj.running_var = torch.rand_like(bn_obj.running_var)
                    layers.append(bn_obj)
                self.layers = nn.Sequential(*layers)

            def forward(self, x):
                return self.layers(x)

        class TestModule(torch.nn.Module):
            def __init__(self, num_blocks, enable_bias, enable_affine):
                super(TestModule, self).__init__()
                self.sub = SubModule(num_blocks, enable_bias, enable_affine)

            def forward(self, x):
                x = self.sub(x)
                return x

        bias_affine_options = itertools.product([True, False], [True, False], [True, False], [1, 2])
        for (tracing_mode, enable_bias, enable_bn_affine, num_layers) in bias_affine_options:
            eager = TestModule(num_layers, enable_bias, enable_bn_affine)
            eager.eval()

            if tracing_mode:
                x = torch.rand(1, 20, 10, 10)
                scripted_or_traced = torch.jit.trace(eager, x)
            else:
                scripted_or_traced = torch.jit.script(eager)
            scripted_or_traced.eval()

            FileCheck().check_count("prim::CallMethod[name=\"forward\"]", num_layers * 2, exactly=True) \
                .run(str(get_forward_graph(scripted_or_traced.sub.layers._c)))

            scripted_or_traced = wrap_cpp_module(torch._C._jit_pass_fold_convbn(scripted_or_traced._c))

            FileCheck().check_count("prim::CallMethod[name=\"forward\"]", num_layers, exactly=True) \
                .run(str(get_forward_graph(scripted_or_traced.sub.layers._c)))

            x = torch.rand(1, 20, 10, 10)
            self.assertEqual(eager(x), scripted_or_traced(x))
        torch.set_default_dtype(torch.float)

    def test_fuse_linear(self):
        input_strs = ["""
graph(%input, %weight, %bias, %4):
    # CHECK-NOT: aten::t
    # CHECK-NOT: aten::addmm
    # CHECK: aten::linear
    %weight_t = aten::t(%weight)
    %res = aten::addmm(%bias, %input, %weight_t, %4, %4)
    return (%res)""", """
graph(%input, %weight, %bias, %4):
    # CHECK-NOT: aten::t
    # CHECK-NOT: aten::matmul
    # CHECK-NOT: aten::add_
    # CHECK: aten::linear
    %weight_t = aten::t(%weight)
    %output = aten::matmul(%input, %weight_t)
    %res = aten::add_(%output, %bias, %4)
    return (%res)""", """
graph(%input, %weight):
    # CHECK-NOT: aten::t
    # CHECK-NOT: aten::matmul
    # CHECK: aten::linear
    %weight_t = aten::t(%weight)
    %output = aten::matmul(%input, %weight_t)
    return (%output)"""]
        for input_str in input_strs:
            graph = parse_ir(input_str)
            torch._C._jit_pass_fuse_linear(graph)
            FileCheck().run(input_str, graph)

    def test_insert_observers(self):
        class M(torch.nn.Module):
            def __init__(self):
                super(M, self).__init__()
                self.conv = torch.nn.Conv2d(3, 5, 3)

            def forward(self, x):
                return self.conv(x)

        m = torch.jit.script(M())
        qconfig_dict = {'': default_qconfig}
        m = prepare_script(m, qconfig_dict)
        # for input and output of conv
        assert len(attrs_with_prefix(m, '_observer_')) == 2
        # for weight
        assert len(attrs_with_prefix(m.conv, '_observer_')) == 1

    def test_insert_observers_child_qconfig(self):
        class Sub(torch.nn.Module):
            def __init__(self):
                super(Sub, self).__init__()
                self.fc = torch.nn.Linear(5, 5)

            def forward(self, x):
                return self.fc(x)

        class M(torch.nn.Module):
            def __init__(self):
                super(M, self).__init__()
                self.conv = torch.nn.Conv2d(3, 5, 3)
                self.sub = Sub()

            def forward(self, x):
                return self.sub(self.conv(x))

        m = torch.jit.script(M())
        qconfig_dict = {'sub.fc': default_qconfig}
        m = prepare_script(m, qconfig_dict)
        # input and output of sub
        assert len(attrs_with_prefix(m, '_observer_')) == 2
        # not quantized
        assert len(attrs_with_prefix(m.conv, '_observer_')) == 0
        # no observers since we observe in the outer most call site
        assert len(attrs_with_prefix(m.sub, '_observer_')) == 0
        # weight of linear
        assert len(attrs_with_prefix(m.sub.fc, '_observer_')) == 1

    @unittest.skipUnless('fbgemm' in torch.backends.quantized.supported_engines,
                         " Quantized operations require FBGEMM. FBGEMM is only optimized for CPUs"
                         " with instruction set support avx2 or newer.")
    def test_insert_observers_skip_values(self):
        class ConvFunctionalReLU(torch.nn.Module):
            def __init__(self):
                super(ConvFunctionalReLU, self).__init__()
                self.conv = torch.nn.Conv2d(3, 5, 3)

            def forward(self, x):
                return F.relu(self.conv(x))

        class ConvReLUModule(torch.nn.Module):
            def __init__(self):
                super(ConvReLUModule, self).__init__()
                self.conv = torch.nn.Conv2d(3, 5, 3)
                self.relu = torch.nn.ReLU()

            def forward(self, x):
                return self.relu(self.conv(x))

        class AddReLUModule(torch.nn.Module):
            def __init__(self):
                super(AddReLUModule, self).__init__()
                self.relu = torch.nn.ReLU()
                self.conv = torch.nn.Conv2d(3, 3, 3).float()

            def forward(self, x):
                out = self.conv(x)
                out += x
                return self.relu(out)

        class AddFunctionalReLU(torch.nn.Module):
            def __init__(self):
                super(AddFunctionalReLU, self).__init__()
                self.conv = torch.nn.Conv2d(3, 3, 3).float()

            def forward(self, x):
                out = self.conv(x)
                out += x
                return F.relu(out)

        def attrs_with_prefix(module, prefix):
            return [x for x, _ in module._modules._c.items()
                    if x.startswith(prefix)]

        qconfig_dict = {'': default_qconfig}
        m = torch.jit.script(ConvFunctionalReLU())
        m = prepare_script(m, qconfig_dict)
        # observer for weight of conv
        assert len(attrs_with_prefix(m.conv, '_observer_')) == 1
        # observer for input of conv and output of relu
        assert len(attrs_with_prefix(m, '_observer_')) == 2

        m = torch.jit.script(ConvReLUModule())
        m = prepare_script(m, qconfig_dict)
        # observer for input of conv and output of relu
        assert len(attrs_with_prefix(m, '_observer_')) == 2
        # observer for weight of conv
        assert len(attrs_with_prefix(m.conv, '_observer_')) == 1
        # observer for output of relu
        assert len(attrs_with_prefix(m.relu, '_observer_')) == 0

        m = torch.jit.script(AddReLUModule())
        qconfig_dict = {'': default_qconfig}
        m = prepare_script(m, qconfig_dict)
        assert len(attrs_with_prefix(m, '_observer')) == 3
        assert len(attrs_with_prefix(m.relu, '_observer')) == 0
        FileCheck().check('aten::add_') \
                   .check_not('Observer = prim::GetAttr[name="_observer_') \
                   .check('ReLU = prim::GetAttr') \
                   .run(str(get_forward_graph(m._c)))

        m = torch.jit.script(AddFunctionalReLU())
        qconfig_dict = {'': default_qconfig}
        m = prepare_script(m, qconfig_dict)
        assert len(attrs_with_prefix(m, '_observer')) == 3
        FileCheck().check('aten::add_') \
                   .check_not('Observer = prim::GetAttr[name="_observer_') \
                   .check('CallFunction') \
                   .check('Observer = prim::GetAttr[name="_observer_') \
                   .run(str(get_forward_graph(m._c)))

    def test_insert_observers_weight_dtype(self):
        class M(torch.nn.Module):
            def __init__(self):
                super(M, self).__init__()
                self.conv = torch.nn.Conv2d(3, 5, 3)

            def forward(self, x):
                return F.relu(self.conv(x))

        m = torch.jit.script(M())
        qconfig_dict = {'': default_qconfig}
        m = prepare_script(m, qconfig_dict)
        activation_dtypes = set(obs.getattr('dtype') for x, obs in m._modules._c.items()
                                if x.startswith('_observer_'))
        weight_dtypes = set(obs.getattr('dtype') for x, obs in m.conv._modules._c.items()
                            if x.startswith('_observer_'))
        assert len(activation_dtypes) == 1, 'Expected to have 1 activation dtype'
        assert len(weight_dtypes) == 1, 'Expected to have 1 weight dtype'
        assert list(activation_dtypes)[0] != list(weight_dtypes)[0], 'Expected activation dtype to '
        ' be different from wegiht dtype'

    def test_insert_observers_for_reused_weight(self):
        class M(torch.nn.Module):
            def __init__(self):
                super(M, self).__init__()

            def forward(self, x, y, weight):
                x = F.conv2d(x, weight)
                y = F.conv2d(y, weight)
                return x + y

        m = torch.jit.script(M()).eval()
        m = prepare_script(m, {'': default_qconfig})
        # 3 for x, y, weight, one for output of each F.conv2d and one for output of add
        assert len(attrs_with_prefix(m, '_observer')) == 6

    def test_insert_observers_shared_class_type(self):
        class M(torch.nn.Module):
            def __init__(self):
                super(M, self).__init__()
                self.conv1 = torch.nn.Conv2d(3, 5, 3).float()
                self.conv2 = torch.nn.Conv2d(3, 5, 3).float()

            def forward(self, x):
                return self.conv2(self.conv1(x))

        m = torch.jit.script(M())
        qconfig_dict = {'': default_qconfig}
        m = prepare_script(m, qconfig_dict)
        # conv1 and conv2 shares the same type, we need to
        # make sure we didn't quantize the type twice
        conv1_observers = attrs_with_prefix(m.conv1, '_observer_')
        conv2_observers = attrs_with_prefix(m.conv2, '_observer_')
        assert len(conv1_observers) == 1, \
            'Expected to have 1 observer submodules'
        assert len(conv2_observers) == 1, \
            'Expected to have 1 observer submodules'
        assert conv1_observers == conv2_observers, \
            'Expect conv1 and conv2 to have same observers since the class type is shared'

    def test_insert_observers_for_general_ops(self):
        """ Make sure we skip observers for ops that doesn't require
            observation, e.g. flatten
        """
        class M(torch.nn.Module):
            def __init__(self):
                super(M, self).__init__()
                self.conv = torch.nn.Conv2d(3, 3, 3).float()

            def forward(self, x):
                x = self.conv(x)
                x = torch.flatten(x)
                return x

        m = torch.jit.script(M())
        qconfig_dict = {'': default_qconfig}
        m = prepare_script(m, qconfig_dict)
        # input and output of conv
        assert len(attrs_with_prefix(m, '_observer_')) == 2
        FileCheck().check('Observer = prim::GetAttr[name="_observer_') \
                   .check('prim::GetAttr[name="conv"]') \
                   .check('prim::CallMethod') \
                   .check('Observer = prim::GetAttr[name="_observer_') \
                   .check('aten::flatten') \
                   .check_not('Observer = prim::GetAttr[name="_observer_') \
                   .run(m.graph)

    # TODO: this is too long, split this to test_insert_observers.py and remove
    # insrt_observers prefix
    def test_insert_observers_propagate_observed(self):
        """ Make sure we propagate observed property through general ops
        """
        class M(torch.nn.Module):
            def __init__(self):
                super(M, self).__init__()
                self.conv1 = torch.nn.Conv2d(3, 3, 3).float()
                self.conv2 = torch.nn.Conv2d(3, 3, 3).float()

            def forward(self, x):
                x = self.conv1(x)
                x = torch.flatten(x)
                # we don't want to insert observer for input of self.conv2
                # because output of self.conv1 is already observed
                x = self.conv2(x)
                return x

        m = torch.jit.script(M())
        qconfig_dict = {'': default_qconfig}
        m = prepare_script(m, qconfig_dict)
        # input and output of conv
        assert len(attrs_with_prefix(m, '_observer_')) == 3
        FileCheck().check('Observer = prim::GetAttr[name="_observer_') \
                   .check('prim::GetAttr[name="conv1"]') \
                   .check('prim::CallMethod') \
                   .check('Observer = prim::GetAttr[name="_observer_') \
                   .check('aten::flatten') \
                   .check_not('Observer = prim::GetAttr[name="_observer_') \
                   .check('prim::GetAttr[name="conv2"]') \
                   .check('Observer = prim::GetAttr[name="_observer_') \
                   .run(m.graph)

    def test_insert_observers_propagate_observed_in_submodule(self):
        """ Make sure we propagate observed property through general ops
        """
        class M(torch.nn.Module):
            def __init__(self):
                super(M, self).__init__()
                self.conv1 = torch.nn.Conv2d(3, 3, 3).float()
                self.conv2 = torch.nn.Conv2d(3, 3, 3).float()
                self.avgpool = torch.nn.AdaptiveAvgPool2d((1, 1))

            def forward(self, x):
                x = self.conv1(x)
                x = self.avgpool(x)
                # we don't want to insert observer for input of self.conv2
                # because output of self.conv1 is already observed
                x = self.conv2(x)
                return x

        m = torch.jit.script(M())
        qconfig_dict = {'': default_qconfig}
        m = prepare_script(m, qconfig_dict)
        # input and output of conv
        assert len(attrs_with_prefix(m, '_observer_')) == 3
        FileCheck().check('Observer = prim::GetAttr[name="_observer_') \
                   .check('prim::GetAttr[name="conv1"]') \
                   .check('prim::CallMethod') \
                   .check('Observer = prim::GetAttr[name="_observer_') \
                   .check('prim::CallMethod') \
                   .check_not('Observer = prim::GetAttr[name="_observer_') \
                   .check('prim::GetAttr[name="conv2"]') \
                   .check('Observer = prim::GetAttr[name="_observer_') \
                   .run(m.graph)

    def test_insert_observers_propagate_observed_for_function(self):
        def channel_shuffle(x, groups):
            # type: (torch.Tensor, int) -> torch.Tensor
            batchsize, num_channels, height, width = x.data.size()
            channels_per_group = num_channels // groups
            # reshape
            x = x.view(batchsize, groups,
                       channels_per_group, height, width)
            x = torch.transpose(x, 1, 2).contiguous()
            # flatten
            x = x.view(batchsize, -1, height, width)
            return x

        class M(torch.nn.Module):
            def __init__(self):
                super(M, self).__init__()
                self.conv1 = torch.nn.Conv2d(3, 3, 1).float()
                self.conv2 = torch.nn.Conv2d(3, 3, 1).float()

            def forward(self, x):
                x = self.conv1(x)
                x = channel_shuffle(x, 1)
                x = self.conv2(x)
                return x

        data = [(torch.rand((1, 3, 10, 10), dtype=torch.float), torch.randint(0, 1, (1,), dtype=torch.long)) for _ in range(2)]
        m = torch.jit.script(M()).eval()
        m = prepare_script(m, {'': default_qconfig})
        # we want to test that channel_shuffle is going to pass
        # the observed property from the output of conv1 to input of conv2
        # so that we don't insert observers for input of conv2
        assert len(attrs_with_prefix(m, '_observer_',)) == 3

    def test_insert_observers_for_if(self):
        class QuantProp(torch.nn.Module):
            def __init__(self, use_skip):
                super(QuantProp, self).__init__()
                self.conv = torch.nn.Conv2d(3, 3, 1).float()
                self.use_skip = use_skip

            def forward(self, x):
                if self.use_skip:
                    x = self.conv(x)
                    return torch.reshape(x, x.shape)
                else:
                    x = self.conv(x)
                    return torch.reshape(x, x.shape)

        class Res(torch.nn.Module):
            def __init__(self, use_skip):
                super(Res, self).__init__()
                self.conv = torch.nn.Conv2d(3, 3, 1).float()
                self.use_skip = use_skip

            def forward(self, x):
                if self.use_skip:
                    return self.conv(x)
                else:
                    return self.conv(x)

        class M(torch.nn.Module):
            def __init__(self):
                super(M, self).__init__()
                self.quant_prop = QuantProp(True)
                self.res = Res(False)

            def forward(self, x):
                x = self.quant_prop(x)
                x = self.res(x)
                return x

        data = [torch.rand(1, 3, 10, 10, dtype=torch.float)]
        result = {False : [1, 2, 2], True : [2, 1, 0]}
        for tracing in [True, False]:
            if tracing:
                m = torch.jit.trace(M(), data).eval()
            else:
                m = torch.jit.script(M()).eval()
            m = prepare_script(m, {'': default_qconfig})
            assert len(attrs_with_prefix(m, '_observer_',)) == result[tracing][0]
            assert len(attrs_with_prefix(m.quant_prop, '_observer_',)) == result[tracing][1]
            assert len(attrs_with_prefix(m.res, '_observer_',)) == result[tracing][2]

    def test_insert_observers_for_nested_if(self):
        class Res(torch.nn.Module):
            def __init__(self, use_skip):
                super(Res, self).__init__()
                self.conv = torch.nn.Conv2d(3, 3, 1).float()
                self.cond = use_skip
                self.use_skip = use_skip

            def forward(self, x):
                if self.use_skip:
                    if self.cond:
                        return self.conv(x)
                    else:
                        return self.conv(x)
                else:
                    return self.conv(x)

        class M(torch.nn.Module):
            def __init__(self):
                super(M, self).__init__()
                self.res1 = Res(True)
                self.res2 = Res(False)

            def forward(self, x):
                x = self.res1(x)
                x = self.res2(x)
                return x

        data = torch.rand((1, 3, 10, 10), dtype=torch.float)
        result = {True : 3, False : 1}
        for tracing in [True, False]:
            if tracing:
                m = torch.jit.trace(M(), data).eval()
            else:
                m = torch.jit.script(M()).eval()
            m = prepare_script(m, {'': default_qconfig})
            assert len(attrs_with_prefix(m, '_observer_')) == result[tracing]

    def test_insert_observers_for_if_consistent_observation(self):
        """ check quantization for if works as long as
        output of all branches are quantized/observed consistently
        """
        class M(torch.nn.Module):
            def __init__(self, cond):
                super(M, self).__init__()
                self.conv = torch.nn.Conv2d(3, 3, 3).float()
                self.cond = cond

            def forward(self, x):
                x = self.conv(x)
                # x is already observed
                if self.cond:
                    x = torch.flatten(x)
                return x

        class M2(torch.nn.Module):
            def __init__(self, cond):
                super(M2, self).__init__()
                self.conv1 = torch.nn.Conv2d(3, 3, 3).float()
                self.conv2 = torch.nn.Conv2d(3, 3, 3).float()
                self.cond = cond

            def forward(self, x):
                x = self.conv1(x)
                if self.cond:
                    x = self.conv2(x)
                    # x will be observed in the branch
                else:
                    x = torch.flatten(x)
                # since output for both branch are quantized
                # the if node is quantized consistently
                return x

        data = torch.rand((1, 3, 5, 5), dtype=torch.float)
        options = list(itertools.product([True, False], [True, False]))
        for cond, tracing in options:
            if tracing:
                m = torch.jit.trace(M(cond), data)
            else:
                m = torch.jit.script(M(cond))
            m = prepare_script(m, {'': default_qconfig})
            assert len(attrs_with_prefix(m, '_observer_')) == 2

        for cond, tracing in options:
            if tracing:
                m = torch.jit.trace(M2(cond), data)
            else:
                m = torch.jit.script(M2(cond))
            m = prepare_script(m, {'': default_qconfig})
            num_observers = 2 if tracing and not cond else 3
            assert len(attrs_with_prefix(m, '_observer_')) == num_observers

    def test_insert_quant_dequant(self):
        class M(torch.nn.Module):
            def __init__(self):
                super(M, self).__init__()
                self.conv = torch.nn.Conv2d(3, 5, 3).float()

            def forward(self, x):
                return self.conv(x)

        for is_per_channel in [True, False]:
            m = torch.jit.script(M())
            observer = default_per_channel_weight_observer.with_args(ch_axis=1) \
                if is_per_channel else default_observer
            qconfig_dict = {'': QConfig(activation=observer, weight=observer)}
            m = prepare_script(m, qconfig_dict)
            data = torch.randn(1, 3, 10, 10, dtype=torch.float)

            m(data)
            m = convert_script(m, debug=True)
            assert len(m._modules._c.items()) == 1, \
                'Expected to have single submodule of conv'
            # make sure the quantized model is executable
            m(data)
            quant_func = "aten::quantize_per_channel" if is_per_channel \
                else "aten::quantize_per_tensor"
            FileCheck().check_count(quant_func, 3, exactly=True) \
                       .run(m.graph)

    def test_insert_quant_dequant_shared_class_type(self):
        class M(torch.nn.Module):
            def __init__(self):
                super(M, self).__init__()
                self.conv1 = torch.nn.Conv2d(3, 3, 3).float()
                self.conv2 = torch.nn.Conv2d(3, 3, 3).float()

            def forward(self, x):
                return self.conv2(self.conv1(x))

        for is_per_channel in [True, False]:
            m = torch.jit.script(M())
            observer = default_per_channel_weight_observer.with_args(ch_axis=1) \
                if is_per_channel else default_observer
            qconfig = QConfig(activation=observer, weight=observer)
            qconfig_dict = {'': qconfig}
            m = prepare_script(m, qconfig_dict)
            # observers for input, output and value between conv1/conv2
            assert len(attrs_with_prefix(m, '_observer_')) == 3, \
                'Expected to have 3 obervers'
            # observer for weight
            assert len(attrs_with_prefix(m.conv1, '_observer_')) == 1, \
                'Expected to have 1 obervers'
            # observer for weight
            assert len(attrs_with_prefix(m.conv2, '_observer_')) == 1, \
                'Expected to have 1 obervers'

            data = torch.randn(1, 3, 10, 10, dtype=torch.float)
            m(data)
            m = convert_script(m, debug=True)
            m(data)
            assert m.conv1._c._type() == m.conv2._c._type()

            # check all observers have been removed
            assert len(attrs_with_prefix(m, '_observer_')) == 0, \
                'Expected to have 0 obervers'
            assert len(attrs_with_prefix(m.conv1, '_observer_')) == 0, \
                'Expected to have 0 obervers'
            assert len(attrs_with_prefix(m.conv2, '_observer_')) == 0, \
                'Expected to have 0 obervers'

            quant_func = "aten::quantize_per_channel" if is_per_channel \
                else "aten::quantize_per_tensor"
            for module in ['conv1', 'conv2']:
                conv = m._c.getattr(module)
                # quantize weight
                FileCheck().check(quant_func) \
                           .check_next("aten::dequantize") \
                           .check("prim::CallMethod[name=\"_conv_forward\"]") \
                           .check("return") \
                           .run(get_forward_graph(conv))
                # no quantize node in _conv_forward
                FileCheck().check_not(quant_func) \
                           .check("aten::conv2d") \
                           .check_not(quant_func) \
                           .check("return") \
                           .run(conv._get_method('_conv_forward').graph)

    def test_dedup_module_uses(self):
        class M(torch.nn.Module):
            def __init__(self):
                super(M, self).__init__()
                self.relu = torch.nn.ReLU()

            def forward(self, x):
                x = self.relu(x)
                x -= 0.5
                return self.relu(x)

        data = torch.randn((2, 2))
        m = torch.jit.script(M())
        ref_res = m(data)
        assert len([x for x, _ in m._modules._c.items()
                    if x.startswith('relu')]) == 1, \
            "Expected to have 1 relu modules after dedup module uses"
        torch._C._jit_pass_dedup_module_uses(m._c)
        m = torch.jit._recursive.wrap_cpp_module(m._c)
        res = m(data)
        assert len([x for x, _ in m._modules._c.items()
                    if x.startswith('relu')]) == 2, \
            "Expected to have 2 relu modules after dedup module uses"
        self.assertEqual(res, ref_res)

    def test_replicate_dequantize(self):
        class M(torch.nn.Module):
            def __init__(self):
                super(M, self).__init__()
                self.conv = torch.nn.Conv2d(3, 3, 1).float()

            def forward(self, x):
                x = torch.dequantize(x)
                r = self.conv(x)
                r += x
                return r
        x = torch.randn([1, 3, 10, 10], dtype=torch.float)
        x = torch.quantize_per_tensor(x, 0.5, 1, torch.quint8)
        m = torch.jit.script(M())
        ref_res = m(x)
        FileCheck().check_count("aten::dequantize", 1, exactly=True) \
                   .run(m.graph)
        torch._C._jit_pass_replicate_dequantize(m.graph)
        FileCheck().check_count("aten::dequantize", 2, exactly=True) \
                   .run(m.graph)
        res = get_forward(m._c)(x)
        self.assertEqual(res, ref_res)

    def test_replicate_dequantize_in_block(self):
        class M(torch.nn.Module):
            def __init__(self, cond):
                super(M, self).__init__()
                self.conv = torch.nn.Conv2d(3, 3, 1).float()

                self.cond = cond

            def forward(self, x):
                x = torch.dequantize(x)
                if self.cond:
                    x = self.conv(x)
                else:
                    x = x + 3
                return x

        x = torch.randn([1, 3, 10, 10], dtype=torch.float)
        x = torch.quantize_per_tensor(x, 0.5, 1, torch.quint8)
        m = torch.jit.script(M(True))
        ref_res = m(x)
        FileCheck().check_count("aten::dequantize", 1, exactly=True) \
                   .run(m.graph)
        torch._C._jit_pass_replicate_dequantize(m.graph)
        FileCheck().check_count("aten::dequantize", 2, exactly=True) \
                   .run(m.graph)
        # check dequantize is right before CallMethod of conv
        FileCheck().check("aten::dequantize") \
                   .check_next("CallMethod") \
                   .run(m.graph)
        # check dequantize is right before add
        FileCheck().check("aten::dequantize") \
                   .check("aten::dequantize") \
                   .check_next("aten::add") \
                   .run(m.graph)
        res = get_forward(m._c)(x)
        self.assertEqual(res, ref_res)

    def test_swap_functional_linear(self):
        class M(torch.nn.Module):
            def __init__(self):
                super(M, self).__init__()

            def forward(self, x, weight, bias):
                x = torch.dequantize(x)
                weight = torch.dequantize(weight)
                x = F.linear(x, weight, bias)
                x = torch.quantize_per_tensor(x, scale=1.0, zero_point=0, dtype=torch.quint8)
                return x

        x = torch.rand((10, 5), dtype=torch.float)
        x = torch.quantize_per_tensor(x, scale=0.5, zero_point=1, dtype=torch.quint8)
        weight = torch.rand((5, 5), dtype=torch.float)
        weight = torch.quantize_per_tensor(weight, scale=0.5, zero_point=1, dtype=torch.qint8)
        bias = torch.rand((5), dtype=torch.float)
        m = torch.jit.script(M())
        ref_res = m(x, weight, bias)
        FileCheck().check("CallFunction") \
                   .run(m.graph)
        torch._C._jit_pass_swap_functional_linear(m.graph)
        FileCheck().check("aten::linear") \
                   .check_not("CallFunction") \
                   .run(m.graph)
        res = m(x, weight, bias)
        self.assertEqual(res, ref_res)

    def test_replicate_quantize_for_if(self):
        """ We want to move quantize nodes for output of prim::If
        inside the prim::If blocks so that we can match quantization
        patterns.
        """
        class Res(torch.nn.Module):
            def __init__(self):
                super(Res, self).__init__()
                self.conv = torch.nn.Conv2d(3, 3, 1).float()
                self.use_skip = True

            def forward(self, x, cond):
                # type: (Tensor, bool) -> Tensor
                # to avoid being frozen
                self.use_skip = cond
                if self.use_skip:
                    return self.conv(x)
                else:
                    return self.conv(x)

        class M(torch.nn.Module):
            def __init__(self):
                super(M, self).__init__()
                self.res1 = Res()
                self.res2 = Res()

            def forward(self, x):
                x = self.res1(x, True)
                x = self.res2(x, False)
                return x

        data = [(torch.rand((1, 3, 10, 10), dtype=torch.float), torch.randint(0, 1, (1,), dtype=torch.long)) for _ in range(2)]
        qconfig_dict = {'': default_qconfig}
        m = torch.jit.script(M()).eval()
        m = quantize_script(m, qconfig_dict, _test_only_eval_fn, [data])
        # make sure patterns in both branches are fused
        FileCheck().check_count("quantized::conv2d(", 4, exactly=True) \
                   .run(m.graph)

    def test_finalize_for_linear(self):
        class M(torch.nn.Module):
            def __init__(self):
                super(M, self).__init__()
                self.fc = torch.nn.Linear(5, 5).float()

            def forward(self, x):
                return self.fc(x)

        data = [(torch.rand((1, 5), dtype=torch.float), torch.randint(0, 1, (1,), dtype=torch.long)) for _ in range(2)]
        qconfig_dict = {'': default_qconfig}
        model = torch.jit.script(M()).eval()
        model = quantize_script(model, qconfig_dict, _test_only_eval_fn, [data])
        # make sure there is only one quantize_per_tensor for input
        # and linear_prepack is folded
        FileCheck().check_count("aten::quantize_per_tensor", 1, exactly=True) \
                   .check_not("quantized::linear_prepack") \
                   .check("quantized::linear") \
                   .run(model.graph)

    def test_finalize_debug(self):
        class M(torch.nn.Module):
            def __init__(self):
                super(M, self).__init__()
                self.conv = torch.nn.Conv2d(3, 3, 3).float()
                self.avgpool = torch.nn.AvgPool2d(3)

            def forward(self, x):
                x = self.conv(x)
                x = self.avgpool(x)
                return x

        data = [(torch.rand((1, 3, 10, 10), dtype=torch.float), torch.randint(0, 1, (1,), dtype=torch.long)) for _ in range(2)]
        qconfig_dict = {'': default_qconfig}
        model = torch.jit.script(M()).eval()
        model = quantize_script(model, qconfig_dict, _test_only_eval_fn, [data], debug=True)
        FileCheck().check_not("quantized::conv2d") \
                   .check("aten::conv2d") \
                   .check("aten::avg_pool2d") \
                   .check("aten::q_scale") \
                   .check_next("aten::q_zero_point") \
                   .check_next("prim::dtype") \
                   .check_next("aten::quantize_per_tensor") \
                   .check("aten::dequantize") \
                   .run(model.graph)

    def test_finalize_no_extra_dequantize(self):
        class M(torch.nn.Module):
            def __init__(self):
                super(M, self).__init__()
                self.conv = torch.nn.Conv2d(3, 3, 3).float()

            def forward(self, x):
                x = self.conv(x)
                return x.size(0) * x

        model = torch.jit.script(M()).eval()
        model = quantize_script(model, {'': default_qconfig}, _test_only_eval_fn, [self.img_data])
        FileCheck().check_not("aten::dequantize(") \
                   .run(model.graph)

    def test_module_list(self):
        class SimpleLinearLayer(torch.nn.Module):
            def __init__(self):
                super(SimpleLinearLayer, self).__init__()
                self.fc = torch.nn.Linear(5, 5).float()

            def forward(self, x):
                return self.fc(x)

        class ComplexModel(torch.nn.Module):
            def __init__(self):
                super(ComplexModel, self).__init__()
                self.layers = torch.nn.ModuleList([SimpleLinearLayer() for i in range(2)])

            def forward(self, x):
                # type: (torch.Tensor) -> List[torch.Tensor]
                states = []
                for layer in self.layers:
                    val = layer(x)
                    states.append(val)
                return states

        data = torch.rand((1, 5), dtype=torch.float)
        qconfig_dict = {'': default_qconfig}
        model = torch.jit.script(ComplexModel()).eval()
        model = prepare_script(model, qconfig_dict)
        assert len(attrs_with_prefix(model, '_observer')) == 3
        model(data)
        model = convert_script(model, debug=False)
        FileCheck().check("quantized::linear") \
                   .check("quantized::linear") \
                   .run(model.graph)

    def test_conv_trace(self):
        class M(torch.nn.Module):
            def __init__(self):
                super(M, self).__init__()
                self.conv1d = torch.nn.Conv1d(3, 3, 3).float()
                self.conv2d = torch.nn.Conv2d(3, 3, 3).float()
                self.conv3d = torch.nn.Conv3d(3, 3, 3).float()

            def forward(self, x, y, z):
                a = self.conv1d(x)
                b = self.conv2d(y)
                c = self.conv3d(z)
                return (a, b, c)

        qconfig_dict = {'': default_qconfig}
        inputs = (torch.rand((1, 3, 10), dtype=torch.float),
                  torch.rand((1, 3, 10, 10), dtype=torch.float),
                  torch.rand((1, 3, 10, 10, 10), dtype=torch.float))
        model = torch.jit.trace(M(), inputs).eval()
        m = prepare_script(model, qconfig_dict)
        FileCheck().check('aten::conv1d') \
                   .check_not("aten::_convolution") \
                   .run(str(get_forward_graph(m.conv1d._c)))
        FileCheck().check('aten::conv2d') \
                   .check_not("aten::_convolution") \
                   .run(str(get_forward_graph(m.conv2d._c)))
        FileCheck().check('aten::conv3d') \
                   .check_not("aten::_convolution") \
                   .run(str(get_forward_graph(m.conv3d._c)))

    @unittest.skipUnless('fbgemm' in torch.backends.quantized.supported_engines,
                         " Quantized operations require FBGEMM. FBGEMM is only optimized for CPUs"
                         " with instruction set support avx2 or newer.")
    def test_replicate_dequant_same_value(self):
        class Mul(torch.nn.Module):
            def __init__(self):
                super(Mul, self).__init__()
                self.conv = torch.nn.Conv2d(3, 3, 3).float()

            def forward(self, x):
                x = self.conv(x)
                return x * x

        data = [(torch.rand((1, 3, 10, 10), dtype=torch.float),
                 torch.randint(0, 1, (1,), dtype=torch.long)) for _ in range(2)]

        qconfig_dict = {'': default_qconfig}
        model = torch.jit.script(Mul()).eval()
        m = quantize_script(model, qconfig_dict, _test_only_eval_fn, [data])
        FileCheck().check("quantized::mul(") \
                   .check_not("aten::mul") \
                   .run(m.graph)

class TestQuantizeScriptPTSQOps(QuantizationTestCase):
    """ Test graph mode post training static quantization works
    for individual ops end to end.
    """
    @skipIfNoFBGEMM
    def test_quantized_conv(self):
        conv_module = {1 : torch.nn.Conv1d, 2 : torch.nn.Conv2d, 3 : torch.nn.Conv3d}

        class Conv(torch.nn.Module):
            def __init__(self, dim):
                super(Conv, self).__init__()
                self.conv = conv_module[dim](3, 3, 3).float()

            def forward(self, x):
                return self.conv(x)

        options = itertools.product([1, 2, 3], [True, False])
        for dim, tracing in options:
            model = self.checkGraphModeOp(
                Conv(dim), self.img_data_dict[dim],
                "quantized::conv{}d".format(dim), tracing)
            # make sure there is only one quantize_per_tensor for input
            # and conv2d_prepack is folded
            FileCheck().check_count("aten::quantize_per_tensor", 1, exactly=True) \
                       .run(model.graph)

            FileCheck().check_not("quantized::conv{}d_prepack".format(dim)) \
                       .run(model.graph)

    @skipIfNoFBGEMM
    def test_quantized_conv_relu(self):
        """tests for conv1d_relu/conv2d_relu/conv3d_relu"""
        conv_module = {1 : torch.nn.Conv1d, 2 : torch.nn.Conv2d, 3 : torch.nn.Conv3d}

        class ConvNdRelu(torch.nn.Module):
            def __init__(self, dim, inplace):
                super(ConvNdRelu, self).__init__()
                self.conv = conv_module[dim](3, 3, 3).float()
                self.relu = torch.nn.ReLU(inplace)

            def forward(self, x):
                return self.relu(self.conv(x))

        class ConvNdFunctionalRelu(torch.nn.Module):
            def __init__(self, dim):
                super(ConvNdFunctionalRelu, self).__init__()
                self.conv = conv_module[dim](3, 3, 3).float()

            def forward(self, x):
                return F.relu(self.conv(x))

        class ConvNdInplaceFunctionalRelu(torch.nn.Module):
            def __init__(self, dim):
                super(ConvNdInplaceFunctionalRelu, self).__init__()
                self.conv = conv_module[dim](3, 3, 3).float()

            def forward(self, x):
                return F.relu(self.conv(x), True)

        options = itertools.product([1, 2, 3], [True, False])
        for dim, tracing in options:
            for orig_m in [ConvNdRelu(dim, True),
                           ConvNdRelu(dim, False),
                           ConvNdFunctionalRelu(dim),
                           ConvNdInplaceFunctionalRelu(dim)]:
                conv_name = "conv{}d".format(dim)
                m = self.checkGraphModeOp(
                    orig_m, self.img_data_dict[dim], "quantized::conv{}d_relu(".format(dim), tracing=tracing)

                FileCheck().check_not("aten::conv{}d(".format(dim)) \
                           .check_not("aten::relu") \
                           .check_not("quantized::conv{}d(".format(dim)) \
                           .check_not("quantized::relu(") \
                           .run(m.graph)

    @skipIfNoFBGEMM
    def test_quantized_add_alpha(self):
        """ Test quant fusion for multiple aten::add using same
        constant alpha as the third argument
        """
        class QuantizedAdd(torch.nn.Module):
            def __init__(self):
                super(QuantizedAdd, self).__init__()
                self.conv1 = torch.nn.Conv2d(2, 2, 2).float()
                self.conv2 = torch.nn.Conv2d(2, 2, 2).float()

            def forward(self, x, y):
                x = self.conv1(x)
                y = self.conv2(y)
                z = x + y
                w = y + z
                return z + w

        data = [(torch.randn(1, 2, 5, 5, dtype=torch.float),
                 torch.randn(1, 2, 5, 5, dtype=torch.float),
                 torch.randint(0, 1, (1,), dtype=torch.long)) for _ in range(2)]
        for tracing in [True, False]:
            m = self.checkGraphModeOp(QuantizedAdd(), data, "quantized::add", tracing)
            FileCheck().check_count("quantized::add", 3, exactly=True) \
                       .run(m.graph)
            FileCheck().check_not("aten::add") \
                       .check_not("aten::add_") \
                       .run(m.graph)

    @skipIfNoFBGEMM
    def test_quantized_add_relu_alpha(self):
        """ Test quant fusion for multiple aten::add using same
        constant alpha as the third argument in add_relu pattern
        """
        class AddRelu(torch.nn.Module):
            def __init__(self, inplace):
                super(AddRelu, self).__init__()
                self.conv1 = torch.nn.Conv2d(2, 2, 2).float()
                self.conv2 = torch.nn.Conv2d(2, 2, 2).float()
                self.relu = torch.nn.ReLU(inplace)

            def forward(self, x, y):
                x = self.conv1(x)
                y = self.conv2(y)
                x = x + y
                x = self.relu(x)
                x = x + y
                return self.relu(x)

        class InplaceAddRelu(torch.nn.Module):
            def __init__(self, inplace):
                super(InplaceAddRelu, self).__init__()
                self.conv1 = torch.nn.Conv2d(2, 2, 2).float()
                self.conv2 = torch.nn.Conv2d(2, 2, 2).float()
                self.relu = torch.nn.ReLU(inplace)

            def forward(self, x, y):
                x = self.conv1(x)
                y = self.conv2(y)
                x += y
                x = self.relu(x)
                x += y
                return self.relu(x)

        class AddFunctionalRelu(torch.nn.Module):
            def __init__(self):
                super(AddFunctionalRelu, self).__init__()
                self.conv1 = torch.nn.Conv2d(2, 2, 2).float()
                self.conv2 = torch.nn.Conv2d(2, 2, 2).float()

            def forward(self, x, y):
                x = self.conv1(x)
                y = self.conv2(y)
                x = x + y
                x = F.relu(x)
                x = x + y
                return F.relu(x)

        class InplaceAddFunctionalRelu(torch.nn.Module):
            def __init__(self):
                super(InplaceAddFunctionalRelu, self).__init__()
                self.conv1 = torch.nn.Conv2d(2, 2, 2).float()
                self.conv2 = torch.nn.Conv2d(2, 2, 2).float()

            def forward(self, x, y):
                x = self.conv1(x)
                y = self.conv2(y)
                x += y
                x = F.relu(x)
                x += y
                return F.relu(x)

        class AddInplaceFunctionalRelu(torch.nn.Module):
            def __init__(self):
                super(AddInplaceFunctionalRelu, self).__init__()
                self.conv1 = torch.nn.Conv2d(2, 2, 2).float()
                self.conv2 = torch.nn.Conv2d(2, 2, 2).float()

            def forward(self, x, y):
                x = self.conv1(x)
                y = self.conv2(y)
                x = x + y
                x = F.relu(x, True)
                x = x + y
                return F.relu(x, True)

        class InplaceAddInplaceFunctionalRelu(torch.nn.Module):
            def __init__(self):
                super(InplaceAddInplaceFunctionalRelu, self).__init__()
                self.conv1 = torch.nn.Conv2d(2, 2, 2).float()
                self.conv2 = torch.nn.Conv2d(2, 2, 2).float()

            def forward(self, x, y):
                x = self.conv1(x)
                y = self.conv2(y)
                x += y
                x = F.relu(x, True)
                x += y
                return F.relu(x, True)

        data = [(torch.rand((1, 2, 5, 5), dtype=torch.float),
                 torch.rand((1, 2, 5, 5), dtype=torch.float),
                 torch.randint(0, 1, (1,), dtype=torch.long)) for _ in range(2)]
        for m_orig in [AddRelu(True), AddRelu(False),
                       InplaceAddRelu(True), InplaceAddRelu(False),
                       AddFunctionalRelu(), InplaceAddFunctionalRelu(),
                       AddInplaceFunctionalRelu(), InplaceAddInplaceFunctionalRelu()]:
            for tracing in [True, False]:
                m = self.checkGraphModeOp(m_orig, data, "quantized::add_relu(", tracing=tracing)
                FileCheck().check_count("quantized::add_relu(", 2, exactly=True) \
                           .run(m.graph)
                FileCheck().check_not("aten::add(") \
                           .check_not("aten::add_(") \
                           .check_not("aten::relu(") \
                           .check_not("aten::relu_(") \
                           .check_not("quantized::add(") \
                           .check_not("quantized::relu(") \
                           .run(m.graph)

    @skipIfNoFBGEMM
    def test_quantized_add(self):
        class QuantizedAdd(torch.nn.Module):
            def __init__(self):
                super(QuantizedAdd, self).__init__()
                self.conv1 = torch.nn.Conv2d(2, 2, 2).float()
                self.conv2 = torch.nn.Conv2d(2, 2, 2).float()

            def forward(self, x, y):
                x = self.conv1(x)
                y = self.conv2(y)
                return x + y

        class QuantizedInplaceAdd(torch.nn.Module):
            def __init__(self):
                super(QuantizedInplaceAdd, self).__init__()
                self.conv1 = torch.nn.Conv2d(2, 2, 2).float()
                self.conv2 = torch.nn.Conv2d(2, 2, 2).float()

            def forward(self, x, y):
                x = self.conv1(x)
                y = self.conv2(y)
                x += y
                return x

        class NonQuantizedAdd(torch.nn.Module):
            def __init__(self):
                super(NonQuantizedAdd, self).__init__()

            def forward(self, x, y):
                return x + y

        class NonQuantizedInplaceAdd(torch.nn.Module):
            def __init__(self):
                super(NonQuantizedInplaceAdd, self).__init__()

            def forward(self, x, y):
                x += y
                return x

        data = [(torch.randn(1, 2, 5, 5, dtype=torch.float),
                 torch.randn(1, 2, 5, 5, dtype=torch.float),
                 torch.randint(0, 1, (1,), dtype=torch.long)) for _ in range(2)]
        for m, quantized in [(QuantizedAdd(), True),
                             (QuantizedInplaceAdd(), True),
                             (NonQuantizedAdd(), False),
                             (NonQuantizedInplaceAdd(), False)]:
            for tracing in [True, False]:
                op = "quantized::add" if quantized else "aten::add"
                m = self.checkGraphModeOp(m, data, op, tracing)
                # TODO: remove after refactor of checkGraphModeOp
                if quantized:
                    FileCheck().check_not("aten::add") \
                               .check_not("aten::add_") \
                               .run(m.graph)
                else:
                    FileCheck().check_not("quantized::add") \
                               .run(m.graph)

    @skipIfNoFBGEMM
    def test_quantized_add_scalar(self):
        class QuantizedAddScalar(torch.nn.Module):
            def __init__(self):
                super(QuantizedAddScalar, self).__init__()
                self.conv = torch.nn.Conv2d(2, 2, 2).float()

            def forward(self, x):
                x = self.conv(x)
                return x + 3

        class QuantizedInplaceAddScalar(torch.nn.Module):
            def __init__(self):
                super(QuantizedInplaceAddScalar, self).__init__()
                self.conv = torch.nn.Conv2d(2, 2, 2).float()

            def forward(self, x):
                x = self.conv(x)
                x += 3
                return x

        class NonQuantizedAddScalar(torch.nn.Module):
            def __init__(self):
                super(NonQuantizedAddScalar, self).__init__()

            def forward(self, x):
                return x + 3

        class NonQuantizedInplaceAddScalar(torch.nn.Module):
            def __init__(self):
                super(NonQuantizedInplaceAddScalar, self).__init__()

            def forward(self, x):
                x += 3
                return x

        data = [(torch.randn(1, 2, 5, 5, dtype=torch.float),
                 torch.randint(0, 1, (1,), dtype=torch.long)) for _ in range(2)]
        for m, quantized in [(QuantizedAddScalar(), True),
                             (QuantizedInplaceAddScalar(), True),
                             (NonQuantizedAddScalar(), False),
                             (NonQuantizedInplaceAddScalar(), False)]:
            for tracing in [True, False]:
                op = "quantized::add_scalar" if quantized else "aten::add"
                # TODO: fix debug=True numerics
                m = self.checkGraphModeOp(m, data, op, tracing, check=False)
                # TODO: remove after refactor of checkGraphModeOp
                if quantized:
                    FileCheck().check_not("aten::add") \
                               .check_not("aten::add_") \
                               .run(m.graph)
                else:
                    FileCheck().check_not("quantized::add_scalar") \
                               .run(m.graph)

    @skipIfNoFBGEMM
    def test_quantized_add_relu(self):
        class AddRelu(torch.nn.Module):
            def __init__(self, inplace):
                super(AddRelu, self).__init__()
                self.conv1 = torch.nn.Conv2d(2, 2, 2).float()
                self.conv2 = torch.nn.Conv2d(2, 2, 2).float()
                self.relu = torch.nn.ReLU(inplace)

            def forward(self, x, y):
                x = self.conv1(x)
                y = self.conv2(y)
                x = x + y
                return self.relu(x)

        class InplaceAddRelu(torch.nn.Module):
            def __init__(self, inplace):
                super(InplaceAddRelu, self).__init__()
                self.conv1 = torch.nn.Conv2d(2, 2, 2).float()
                self.conv2 = torch.nn.Conv2d(2, 2, 2).float()
                self.relu = torch.nn.ReLU(inplace)

            def forward(self, x, y):
                x = self.conv1(x)
                y = self.conv2(y)
                x += y
                return self.relu(x)

        class AddFunctionalRelu(torch.nn.Module):
            def __init__(self):
                super(AddFunctionalRelu, self).__init__()
                self.conv1 = torch.nn.Conv2d(2, 2, 2).float()
                self.conv2 = torch.nn.Conv2d(2, 2, 2).float()

            def forward(self, x, y):
                x = self.conv1(x)
                y = self.conv2(y)
                x = x + y
                return F.relu(x)

        class InplaceAddFunctionalRelu(torch.nn.Module):
            def __init__(self):
                super(InplaceAddFunctionalRelu, self).__init__()
                self.conv1 = torch.nn.Conv2d(2, 2, 2).float()
                self.conv2 = torch.nn.Conv2d(2, 2, 2).float()

            def forward(self, x, y):
                x = self.conv1(x)
                y = self.conv2(y)
                x += y
                return F.relu(x)

        class AddInplaceFunctionalRelu(torch.nn.Module):
            def __init__(self):
                super(AddInplaceFunctionalRelu, self).__init__()
                self.conv1 = torch.nn.Conv2d(2, 2, 2).float()
                self.conv2 = torch.nn.Conv2d(2, 2, 2).float()

            def forward(self, x, y):
                x = self.conv1(x)
                y = self.conv2(y)
                x = x + y
                return F.relu(x, True)

        class InplaceAddInplaceFunctionalRelu(torch.nn.Module):
            def __init__(self):
                super(InplaceAddInplaceFunctionalRelu, self).__init__()
                self.conv1 = torch.nn.Conv2d(2, 2, 2).float()
                self.conv2 = torch.nn.Conv2d(2, 2, 2).float()

            def forward(self, x, y):
                x = self.conv1(x)
                y = self.conv2(y)
                x += y
                return F.relu(x, True)

        data = [(torch.rand((1, 2, 5, 5), dtype=torch.float),
                 torch.rand((1, 2, 5, 5), dtype=torch.float),
                 torch.randint(0, 1, (1,), dtype=torch.long)) for _ in range(2)]
        for m in [AddRelu(True), AddRelu(False),
                  InplaceAddRelu(True), InplaceAddRelu(False),
                  AddFunctionalRelu(), InplaceAddFunctionalRelu(),
                  AddInplaceFunctionalRelu(), InplaceAddInplaceFunctionalRelu()]:
            for tracing in [True, False]:
                m = self.checkGraphModeOp(m, data, "quantized::add_relu(", tracing)
                FileCheck().check_not("aten::add(") \
                           .check_not("aten::add_(") \
                           .check_not("aten::relu(") \
                           .check_not("aten::relu_(") \
                           .check_not("quantized::add(") \
                           .check_not("quantized::relu(") \
                           .run(m.graph)

    @skipIfNoFBGEMM
    def test_quantized_add_scalar_relu(self):
        class AddScalarRelu(torch.nn.Module):
            def __init__(self, inplace):
                super(AddScalarRelu, self).__init__()
                self.conv = torch.nn.Conv2d(2, 2, 2).float()
                self.relu = torch.nn.ReLU(inplace)

            def forward(self, x):
                x = self.conv(x)
                return self.relu(x + 3)

        class InplaceAddScalarRelu(torch.nn.Module):
            def __init__(self, inplace):
                super(InplaceAddScalarRelu, self).__init__()
                self.conv = torch.nn.Conv2d(2, 2, 2).float()
                self.relu = torch.nn.ReLU(inplace)

            def forward(self, x):
                x = self.conv(x)
                x += 3
                return self.relu(x)

        class AddScalarFunctionalRelu(torch.nn.Module):
            def __init__(self):
                super(AddScalarFunctionalRelu, self).__init__()
                self.conv = torch.nn.Conv2d(2, 2, 2).float()

            def forward(self, x):
                x = self.conv(x)
                return F.relu(x + 3)

        class InplaceAddScalarFunctionalRelu(torch.nn.Module):
            def __init__(self):
                super(InplaceAddScalarFunctionalRelu, self).__init__()
                self.conv = torch.nn.Conv2d(2, 2, 2).float()

            def forward(self, x):
                x = self.conv(x)
                x += 3
                return F.relu(x)

        class AddScalarInplaceFunctionalRelu(torch.nn.Module):
            def __init__(self):
                super(AddScalarInplaceFunctionalRelu, self).__init__()
                self.conv = torch.nn.Conv2d(2, 2, 2).float()

            def forward(self, x):
                x = self.conv(x)
                return F.relu(x + 3, True)

        class InplaceAddScalarInplaceFunctionalRelu(torch.nn.Module):
            def __init__(self):
                super(InplaceAddScalarInplaceFunctionalRelu, self).__init__()
                self.conv = torch.nn.Conv2d(2, 2, 2).float()

            def forward(self, x):
                x = self.conv(x)
                x += 3
                return F.relu(x, True)

        data = [(torch.rand((1, 2, 5, 5), dtype=torch.float),
                 torch.randint(0, 1, (1,), dtype=torch.long)) for _ in range(2)]
        for m in [AddScalarRelu(True), AddScalarRelu(False),
                  InplaceAddScalarRelu(True), InplaceAddScalarRelu(False),
                  AddScalarFunctionalRelu(),
                  InplaceAddScalarFunctionalRelu(),
                  AddScalarInplaceFunctionalRelu(),
                  InplaceAddScalarInplaceFunctionalRelu()]:
            for tracing in [True, False]:
                # quantized::add_scalar_relu or quantized::add_scalar_relu_out
                # TODO: split this after refactor of checkGraphModeOp
                # TODO: fix debug=True numerics
                m = self.checkGraphModeOp(m, data, "quantized::add_scalar_relu", tracing, check=False)
                FileCheck().check_not("aten::add(") \
                           .check_not("aten::add_(") \
                           .check_not("aten::relu(") \
                           .check_not("aten::relu_(") \
                           .check_not("quantized::add_scalar(") \
                           .check_not("quantized::relu(") \
                           .run(m.graph)

    @skipIfNoFBGEMM
    def test_quantized_cat(self):
        """ quantization of the output of cat will be depend on the
        input of cat. we only quantize the output of cat when its inputs are quantized.
        """
        class QuantizedCat(torch.nn.Module):
            def __init__(self):
                super(QuantizedCat, self).__init__()
                self.conv1 = torch.nn.Conv2d(2, 2, 2).float()
                self.conv2 = torch.nn.Conv2d(2, 2, 2).float()

            def forward(self, x, y):
                x = self.conv1(x)
                y = self.conv2(y)
                return torch.cat([x, y], 1)

        class NonQuantizedCat(torch.nn.Module):
            def __init__(self):
                super(NonQuantizedCat, self).__init__()

            def forward(self, x, y):
                return torch.cat([x, y], 1)

        data = [(torch.randn(1, 2, 5, 5, dtype=torch.float),
                 torch.randn(1, 2, 5, 5, dtype=torch.float),
                 torch.randint(0, 1, (1,), dtype=torch.long)) for _ in range(2)]
        for tracing in [True, False]:
            m = self.checkGraphModeOp(QuantizedCat(), data, "quantized::cat", tracing)
            FileCheck().check_not("aten::cat") \
                       .run(m.graph)

            m = self.checkGraphModeOp(NonQuantizedCat(), data, "aten::cat", tracing)
            FileCheck().check_not("quantized::cat") \
                       .run(m.graph)

    @skipIfNoFBGEMM
    def test_qbatch_norm(self):
        bn_module = {2 : torch.nn.BatchNorm2d, 3 : torch.nn.BatchNorm3d}

        class M(torch.nn.Module):
            def __init__(self, dim):
                super(M, self).__init__()
                self.bn = bn_module[dim](3).to(torch.float)

            def forward(self, x):
                return self.bn(x)

        options = itertools.product([True, False], [2, 3])
        for tracing, dim in options:
            model = self.checkGraphModeOp(M(dim), self.img_data_dict[dim], "quantized::batch_norm", tracing)

            FileCheck().check_not("aten::batch_norm") \
                       .run(model.graph)

    @skipIfNoFBGEMM
    def test_qbatch_norm_relu(self):
        bn_module = {2 : torch.nn.BatchNorm2d, 3 : torch.nn.BatchNorm3d}

        class BNRelu(torch.nn.Module):
            def __init__(self, dim, inplace):
                super(BNRelu, self).__init__()
                self.bn = bn_module[dim](3).to(torch.float)
                self.relu = torch.nn.ReLU(inplace=inplace)

            def forward(self, x):
                return self.relu(self.bn(x))

        class BNFuncRelu(torch.nn.Module):
            def __init__(self, dim):
                super(BNFuncRelu, self).__init__()
                self.bn = bn_module[dim](3).to(torch.float)

            def forward(self, x):
                return F.relu(self.bn(x), False)

        class BNFuncInplaceRelu(torch.nn.Module):
            def __init__(self, dim):
                super(BNFuncInplaceRelu, self).__init__()
                self.bn = bn_module[dim](3).to(torch.float)

            def forward(self, x):
                return F.relu(self.bn(x), True)

        options = itertools.product([True, False], [2, 3])
        for tracing, dim in options:
            for instance in [BNRelu(dim, True), BNRelu(dim, False),
                             BNFuncRelu(dim), BNFuncInplaceRelu(dim)]:
                model = self.checkGraphModeOp(instance, self.img_data_dict[dim],
                                              "quantized::batch_norm_relu", tracing)
                FileCheck().check_not("aten::batch_norm") \
                           .check_not("aten::relu") \
                           .check_not("aten::relu_") \
                           .run(model.graph)

    @skipIfNoFBGEMM
    def test_quantized_mul(self):
        class QuantizedMul(torch.nn.Module):
            def __init__(self):
                super(QuantizedMul, self).__init__()
                self.conv1 = torch.nn.Conv2d(2, 2, 2).float()
                self.conv2 = torch.nn.Conv2d(2, 2, 2).float()

            def forward(self, x, y):
                x = self.conv1(x)
                y = self.conv2(y)
                return x * y

        class QuantizedInplaceMul(torch.nn.Module):
            def __init__(self):
                super(QuantizedInplaceMul, self).__init__()
                self.conv1 = torch.nn.Conv2d(2, 2, 2).float()
                self.conv2 = torch.nn.Conv2d(2, 2, 2).float()

            def forward(self, x, y):
                x = self.conv1(x)
                y = self.conv2(y)
                x *= y
                return x

        class NonQuantizedMul(torch.nn.Module):
            def __init__(self):
                super(NonQuantizedMul, self).__init__()

            def forward(self, x, y):
                return x * y

        class NonQuantizedInplaceMul(torch.nn.Module):
            def __init__(self):
                super(NonQuantizedInplaceMul, self).__init__()

            def forward(self, x, y):
                x *= y
                return x

        data = [(torch.randn(1, 2, 10, 10, dtype=torch.float),
                 torch.randn(1, 2, 10, 10, dtype=torch.float),
                 torch.randint(0, 1, (1,), dtype=torch.long)) for _ in range(2)]
        for m, quantized in [(QuantizedMul(), True),
                             (QuantizedInplaceMul(), True),
                             (NonQuantizedMul(), False),
                             (NonQuantizedInplaceMul(), False)]:
            for tracing in [True, False]:
                op = "quantized::mul" if quantized else "aten::mul"
                m = self.checkGraphModeOp(m, data, op, tracing)
                # TODO: remove after refactor of checkGraphModeOp
                if quantized:
                    FileCheck().check_not("aten::mul") \
                               .check_not("aten::mul_") \
                               .run(m.graph)
                else:
                    FileCheck().check_not("quantized::mul") \
                               .run(m.graph)

    @skipIfNoFBGEMM
    def test_quantized_mul_scalar(self):
        class QuantizedMulScalar(torch.nn.Module):
            def __init__(self):
                super(QuantizedMulScalar, self).__init__()
                self.conv = torch.nn.Conv2d(2, 2, 2).float()

            def forward(self, x):
                x = self.conv(x)
                return x * 3

        class QuantizedInplaceMulScalar(torch.nn.Module):
            def __init__(self):
                super(QuantizedInplaceMulScalar, self).__init__()
                self.conv = torch.nn.Conv2d(2, 2, 2).float()

            def forward(self, x):
                x = self.conv(x)
                x *= 3
                return x

        class NonQuantizedMulScalar(torch.nn.Module):
            def __init__(self):
                super(NonQuantizedMulScalar, self).__init__()

            def forward(self, x):
                return x * 3

        class NonQuantizedInplaceMulScalar(torch.nn.Module):
            def __init__(self):
                super(NonQuantizedInplaceMulScalar, self).__init__()

            def forward(self, x):
                x *= 3
                return x

        data = [(torch.randn(1, 2, 5, 5, dtype=torch.float), torch.randint(0, 1, (1,), dtype=torch.long)) for _ in range(2)]
        for m, quantized in [(QuantizedMulScalar(), True),
                             (QuantizedInplaceMulScalar(), True),
                             (NonQuantizedMulScalar(), False),
                             (NonQuantizedInplaceMulScalar(), False)]:
            for tracing in [True, False]:
                op = "quantized::mul_scalar" if quantized else "aten::mul"
                # TODO: fix debug=True numerics
                m = self.checkGraphModeOp(m, data, op, tracing, check=False)
                # TODO: remove after refactor of checkGraphModeOp
                if quantized:
                    FileCheck().check_not("aten::mul") \
                               .check_not("aten::mul_") \
                               .run(m.graph)
                else:
                    FileCheck().check_not("quantized::mul_scalar") \
                               .run(m.graph)

    @skipIfNoFBGEMM
    def test_quantized_mul_relu(self):
        class MulRelu(torch.nn.Module):
            def __init__(self, inplace):
                super(MulRelu, self).__init__()
                self.conv1 = torch.nn.Conv2d(2, 2, 2).float()
                self.conv2 = torch.nn.Conv2d(2, 2, 2).float()
                self.relu = torch.nn.ReLU(inplace)

            def forward(self, x, y):
                x = self.conv1(x)
                y = self.conv2(y)
                x = x * y
                return self.relu(x)

        class InplaceMulRelu(torch.nn.Module):
            def __init__(self, inplace):
                super(InplaceMulRelu, self).__init__()
                self.conv1 = torch.nn.Conv2d(2, 2, 2).float()
                self.conv2 = torch.nn.Conv2d(2, 2, 2).float()
                self.relu = torch.nn.ReLU(inplace)

            def forward(self, x, y):
                x = self.conv1(x)
                y = self.conv2(y)
                x *= y
                return self.relu(x)

        class MulFunctionalRelu(torch.nn.Module):
            def __init__(self):
                super(MulFunctionalRelu, self).__init__()
                self.conv1 = torch.nn.Conv2d(2, 2, 2).float()
                self.conv2 = torch.nn.Conv2d(2, 2, 2).float()

            def forward(self, x, y):
                x = self.conv1(x)
                y = self.conv2(y)
                x = x * y
                return F.relu(x)

        class InplaceMulFunctionalRelu(torch.nn.Module):
            def __init__(self):
                super(InplaceMulFunctionalRelu, self).__init__()
                self.conv1 = torch.nn.Conv2d(2, 2, 2).float()
                self.conv2 = torch.nn.Conv2d(2, 2, 2).float()

            def forward(self, x, y):
                x = self.conv1(x)
                y = self.conv2(y)
                x *= y
                return F.relu(x)

        class MulInplaceFunctionalRelu(torch.nn.Module):
            def __init__(self):
                super(MulInplaceFunctionalRelu, self).__init__()
                self.conv1 = torch.nn.Conv2d(2, 2, 2).float()
                self.conv2 = torch.nn.Conv2d(2, 2, 2).float()

            def forward(self, x, y):
                x = self.conv1(x)
                y = self.conv2(y)
                x = x * y
                return F.relu(x, True)

        class InplaceMulInplaceFunctionalRelu(torch.nn.Module):
            def __init__(self):
                super(InplaceMulInplaceFunctionalRelu, self).__init__()
                self.conv1 = torch.nn.Conv2d(2, 2, 2).float()
                self.conv2 = torch.nn.Conv2d(2, 2, 2).float()

            def forward(self, x, y):
                x = self.conv1(x)
                y = self.conv2(y)
                x *= y
                return F.relu(x, True)

        data = [(torch.rand((1, 2, 5, 5), dtype=torch.float),
                 torch.rand((1, 2, 5, 5), dtype=torch.float),
                 torch.randint(0, 1, (1,), dtype=torch.long)) for _ in range(2)]
        for m in [MulRelu(True), MulRelu(False),
                  InplaceMulRelu(True), InplaceMulRelu(False),
                  MulFunctionalRelu(), InplaceMulFunctionalRelu(),
                  MulInplaceFunctionalRelu(), InplaceMulInplaceFunctionalRelu()]:
            for tracing in [True, False]:
                m = self.checkGraphModeOp(m, data, "quantized::mul_relu(", tracing)
                FileCheck().check_not("aten::mul(") \
                           .check_not("aten::mul_(") \
                           .check_not("aten::relu(") \
                           .check_not("aten::relu_(") \
                           .check_not("quantized::mul(") \
                           .check_not("quantized::relu(") \
                           .run(m.graph)

    @skipIfNoFBGEMM
    def test_quantized_mul_scalar_relu(self):
        class MulScalarRelu(torch.nn.Module):
            def __init__(self, inplace):
                super(MulScalarRelu, self).__init__()
                self.conv = torch.nn.Conv2d(2, 2, 2).float()
                self.relu = torch.nn.ReLU(inplace)

            def forward(self, x):
                x = self.conv(x)
                return self.relu(x * 3)

        class InplaceMulScalarRelu(torch.nn.Module):
            def __init__(self, inplace):
                super(InplaceMulScalarRelu, self).__init__()
                self.conv = torch.nn.Conv2d(2, 2, 2).float()
                self.relu = torch.nn.ReLU(inplace)

            def forward(self, x):
                x = self.conv(x)
                x *= 3
                return self.relu(x)

        class MulScalarFunctionalRelu(torch.nn.Module):
            def __init__(self):
                super(MulScalarFunctionalRelu, self).__init__()
                self.conv = torch.nn.Conv2d(2, 2, 2).float()

            def forward(self, x):
                x = self.conv(x)
                return F.relu(x * 3)

        class InplaceMulScalarFunctionalRelu(torch.nn.Module):
            def __init__(self):
                super(InplaceMulScalarFunctionalRelu, self).__init__()
                self.conv = torch.nn.Conv2d(2, 2, 2).float()

            def forward(self, x):
                x = self.conv(x)
                x *= 3
                return F.relu(x)

        class MulScalarInplaceFunctionalRelu(torch.nn.Module):
            def __init__(self):
                super(MulScalarInplaceFunctionalRelu, self).__init__()
                self.conv = torch.nn.Conv2d(2, 2, 2).float()

            def forward(self, x):
                x = self.conv(x)
                return F.relu(x * 3, True)

        class InplaceMulScalarInplaceFunctionalRelu(torch.nn.Module):
            def __init__(self):
                super(InplaceMulScalarInplaceFunctionalRelu, self).__init__()
                self.conv = torch.nn.Conv2d(2, 2, 2).float()

            def forward(self, x):
                x = self.conv(x)
                x *= 3
                return F.relu(x, True)

        data = [(torch.randn(1, 2, 5, 5, dtype=torch.float),
                 torch.randint(0, 1, (1,), dtype=torch.long)) for _ in range(2)]
        for m in [MulScalarRelu(True), MulScalarRelu(False),
                  InplaceMulScalarRelu(True), InplaceMulScalarRelu(False),
                  MulScalarFunctionalRelu(),
                  InplaceMulScalarFunctionalRelu(),
                  MulScalarInplaceFunctionalRelu(),
                  InplaceMulScalarInplaceFunctionalRelu()]:
            for tracing in [True, False]:
                # quantized::mul_scalar_relu or quantized::mul_scalar_relu_out
                # TODO: fix debug=True numerics
                m = self.checkGraphModeOp(m, data, "quantized::mul_scalar_relu", tracing, check=False)
                FileCheck().check_not("aten::mul(") \
                           .check_not("aten::mul_(") \
                           .check_not("aten::relu(") \
                           .check_not("aten::relu_(") \
                           .check_not("quantized::mul_scalar(") \
                           .check_not("quantized::relu(") \
                           .run(m.graph)

    def test_hardswish(self):
        data = [(torch.rand((1, 2, 5, 5), dtype=torch.float), torch.randint(0, 1, (1,), dtype=torch.long)) for _ in range(2)]
        hardswish = torch.nn.Hardswish()
        for tracing in [True, False]:
            m = self.checkGraphModeOp(hardswish, data, "quantized::hardswish", tracing)
            FileCheck().check_not("aten::hardswish") \
                       .run(m.graph)

    def test_layer_norm(self):
        data = [(torch.rand((1, 2, 5, 5), dtype=torch.float), torch.randint(0, 1, (1,), dtype=torch.long)) for _ in range(2)]
        layer_norm = torch.nn.LayerNorm([2, 5, 5])
        for tracing in [True, False]:
            m = self.checkGraphModeOp(layer_norm, data, "quantized::layer_norm", tracing)
            FileCheck().check_not("aten::layer_norm") \
                       .run(m.graph)

    def test_group_norm(self):
        data = [(torch.rand((1, 4, 5, 5), dtype=torch.float), torch.randint(0, 1, (1,), dtype=torch.long)) for _ in range(2)]
        group_norm = torch.nn.GroupNorm(2, 4)
        for tracing in [True, False]:
            m = self.checkGraphModeOp(group_norm, data, "quantized::group_norm", tracing)
            FileCheck().check_not("aten::group_norm") \
                       .run(m.graph)

    def test_instance_norm(self):
        data_1d = [(torch.rand((1, 4, 5), dtype=torch.float), torch.randint(0, 1, (1,), dtype=torch.long)) for _ in range(2)]
        data_2d = [(torch.rand((1, 4, 5, 1), dtype=torch.float), torch.randint(0, 1, (1,), dtype=torch.long)) for _ in range(2)]
        data_3d = [(torch.rand((1, 4, 5, 1, 1), dtype=torch.float), torch.randint(0, 1, (1,), dtype=torch.long)) for _ in range(2)]
        data = {1 : data_1d, 2 : data_2d, 3 : data_3d}
        instance_norm_modules = {1 : torch.nn.InstanceNorm1d,
                                 2 : torch.nn.InstanceNorm2d,
                                 3 : torch.nn.InstanceNorm3d}

        options = itertools.product([1, 2, 3], [True, False])
        for dim, tracing in options:
            # TODO: handle affine == False (separate PR)
            instance_norm = instance_norm_modules[dim](4, affine=True)
            m = self.checkGraphModeOp(
                instance_norm, data[dim], "quantized::instance_norm", tracing)
            FileCheck().check_not("aten::instance_norm") \
                       .run(m.graph)

    @skipIfNoFBGEMM
    def test_clamp(self):
        class M(torch.nn.Module):
            def __init__(self):
                super(M, self).__init__()
                self.conv = torch.nn.Conv2d(2, 2, 2).float()
                self.relu6 = torch.nn.ReLU6()
                self.relu6_ = torch.nn.ReLU6(True)
                self.hardtanh = torch.nn.Hardtanh()
                self.hardtanh_ = torch.nn.Hardtanh(inplace=True)

            def forward(self, x):
                x = self.conv(x)
                x = self.relu6(x)
                self.relu6_(x)
                x = F.relu6(x)
                x = torch.clamp(x, -3, 3)
                x = x.clamp(-2.5, 2.5)
                # x = x.clamp_(-2, 2)  # Enable when quantized `clamp_` is ready
                x = self.hardtanh(x)
                self.hardtanh_(x)
                x = F.hardtanh(x)
                F.hardtanh_(x)
                return x

        data = [(torch.rand((1, 2, 5, 5), dtype=torch.float), torch.randint(0, 1, (1,), dtype=torch.long)) for _ in range(2)]
        options = itertools.product(["aten::clamp", "aten::hardtanh", "aten::hardtanh_"], [True, False])
        for op, tracing in options:
            m = self.checkGraphModeOp(M(), data, op, tracing)
            FileCheck().check_count("aten::quantize_per_tensor", 1, exactly=True) \
                       .run(m.graph)

            FileCheck().check_count("aten::dequantize", 1, exactly=True) \
                       .run(m.graph)

    def test_general_shape_ops(self):
        """ A test that checks dequantize will be swapped for
        all supported general shape ops like aten::flatten
        without actually checking for execution of these ops
        """
        class M(torch.nn.Module):
            def __init__(self):
                super(M, self).__init__()
                self.maxpool1d = torch.nn.MaxPool1d(kernel_size=3)
                self.maxpool2d = torch.nn.MaxPool2d(kernel_size=3)
                self.maxpool3d = torch.nn.MaxPool3d(kernel_size=3)
                self.dropout = torch.nn.Dropout()
                self.conv = torch.nn.Conv2d(3, 3, 3)
                self.relu = torch.nn.ReLU()

            def forward(self, x):
                x = self.conv(x)
                x = self.maxpool1d(x)
                x = self.maxpool2d(x)
                x = self.maxpool3d(x)
                x = torch.flatten(x)
                x = torch.max(x)
                x = torch.min(x)
                x = x.reshape([-1])
                x = x.resize_(1, 1, x.numel())
                x = x.view(-1)
                # prim::ListConstruct
                xs = [x, x]
                # prim::ListUnpack
                x, y = xs
                # prim::TupleConstruct
                xs = (x, x)
                # prim::TupleUnpack
                x, y = xs
                x = x.transpose(1, 2)
                x = x.contiguous()
                x, y = torch.chunk(x, 2)
                x = F.dropout(x)
                x = self.dropout(x)
                x, _ = torch.sort(x)
                x = x.permute(0, 2, 3, 1)
                x = torch.repeat_interleave(x, 3, 1)
                x = self.relu(x)
                x = F.relu(x)
                x.relu_()
                x = x.squeeze(0)
                x.squeeze_(0)
                x = torch.squeeze(x, 0)
                x = x.unsqueeze(0)
                x.unsqueeze_(0)
                x = torch.unsqueeze(x, 0)
                x = x.repeat(4, 2)
                y = []
                y.append(x)
                x, _ = y
                x = self.conv(x)
                return x

        data = torch.rand(1, 3, 10, 10)
        # This model is not executable since we just put all ops
        # in the same forward, therefore we only test scripting
        m = torch.jit.script(M())
        qconfig = script_qconfig(default_qconfig)
        # dummy data to suppress warning
        get_forward(qconfig.activation)(data)
        get_forward(qconfig.weight)(data)

        m = wrap_cpp_module(torch._C._jit_pass_insert_observers(
            m._c, 'forward', {'': qconfig}, inplace=False))
        m = convert_script(m)
        # This checks that the dequantize from the output of first conv
        # is being propagated to the end, so that we don't insert extra
        # observers and also successfully fused two quantized::conv2d
        # patterns
        # one quantize_per_tensor for input
        FileCheck().check_count("aten::quantize_per_tensor", 1, exactly=True) \
                   .check_count("quantized::conv2d", 2, exactly=True) \
                   .check("aten::dequantize") \
                   .run(m.graph)

    def test_general_value_ops(self):
        """ A test that checks correct patterns are produced for
        all supported general value ops like aten::avg_pool2d \
        without actually checking for execution of these ops
        """
        class M(torch.nn.Module):
            def __init__(self):
                super(M, self).__init__()
                self.conv = torch.nn.Conv2d(3, 3, 3)
                self.avg_pool1d = torch.nn.AvgPool1d(3)
                self.avg_pool2d = torch.nn.AvgPool2d(3)
                self.avg_pool3d = torch.nn.AvgPool3d(3)
                self.adaptive_avg_pool1d = torch.nn.AdaptiveAvgPool1d((1))
                self.adaptive_avg_pool2d = torch.nn.AdaptiveAvgPool2d((1, 1))
                self.adaptive_avg_pool3d = torch.nn.AdaptiveAvgPool3d((1, 1, 1))
                self.elu = torch.nn.ELU()
                self.leaky_relu = torch.nn.LeakyReLU()
                self.hardsigmoid = torch.nn.Hardsigmoid()
                self.sigmoid = torch.nn.Sigmoid()
                self.tanh = torch.nn.Tanh()

            def forward(self, x):
                x = self.conv(x)
                x = self.avg_pool1d(x)
                x = self.avg_pool2d(x)
                x = self.avg_pool3d(x)
                x = self.adaptive_avg_pool1d(x)
                x = self.adaptive_avg_pool2d(x)
                x = self.adaptive_avg_pool3d(x)
                x = F.avg_pool1d(x, 3)
                x = F.avg_pool2d(x, 3)
                x = F.avg_pool3d(x, 3)
                x = F.adaptive_avg_pool1d(x, (1))
                x = F.adaptive_avg_pool2d(x, (1, 1))
                x = F.adaptive_avg_pool3d(x, (1, 1, 1))
                x = torch.mean(x)
                x = torch.mean(x, [2, 3], False)
                x = x.mean()
                x = x.mean([2, 3], True)
                # interpolate node will introduce 3 quantize_per_tensor ops
                x = F.interpolate(x, 4, mode='nearest')  # interpolate node
                x = F.upsample(x, (32, 32))  # interpolate node
                x = F.upsample_nearest(x, (32, 32))  # interpolate node
                x = F.interpolate(x, 4, mode='linear')  # common node
                x = F.upsample_bilinear(x, (32, 32))  # common node
                x = self.elu(x)
                x = F.elu(x)
                x.elu_()
                x = self.leaky_relu(x)
                x = F.leaky_relu(x)
                x.leaky_relu_()
                x = self.hardsigmoid(x)
                x = F.hardsigmoid(x)
                x.hardsigmoid_()
                x = self.sigmoid(x)
                x = torch.sigmoid(x)
                # F.sigmoid is deprecated
                x = x.sigmoid()
                x.sigmoid_()
                x = self.tanh(x)
                # F.tanh is deprecated
                x = torch.tanh(x)
                x = x.tanh()
                x.tanh_()
                x = self.conv(x)
                return x

        # This model is not executable since we just put all ops
        # in the same forward, therefore we only test scripting
        m = torch.jit.script(M())
        qconfig = script_qconfig(default_qconfig)
        # dummy data to suppress warning
        data = torch.rand(1, 3, 10, 10)
        get_forward(qconfig.activation)(data)
        get_forward(qconfig.weight)(data)

        m = wrap_cpp_module(torch._C._jit_pass_insert_observers(
            m._c, 'forward', {'': qconfig}, inplace=False))
        # Checking the model before fianlize contain unfused patterns
        # that numerically matches the model after quantize by checking
        # number of aten::quantize_per_tensor functions
        # conv has 3 quantize_per_tensor for activations and 1 for weight
        # and for N general value op between conv we should have

        # N + 1 quantize_per_tensor between these ops
        m1 = convert_script(m, debug=True)
        # NB: This Needs to be updated when we add more ops to test
        # mapping from number of quant for the op to the number of these ops
        # for example, for `3` in the key means for this type of op
        # we'll have 3 quantize_per_tensor
        num_op_by_num_quant = {1: 35, 2: 2, 3: 3}
        num_quantize_per_tensor = 1  # for output
        for num_quant, num_op in num_op_by_num_quant.items():
            num_quantize_per_tensor += num_op * num_quant
        FileCheck().check_count("aten::quantize_per_tensor(", num_quantize_per_tensor, exactly=True) \
                   .run(m1.graph)

        # This checks that the dequantize from the output of first conv
        # is being propagated to the end, so that we don't insert extra
        # observers and also successfully fused two quantized::conv2d
        # patterns
        # one quantize_per_tensor for input
        m2 = convert_script(m, debug=False)
        FileCheck().check_count("aten::quantize_per_tensor(", 1, exactly=True) \
                   .run(m2.graph)
        FileCheck().check_count("quantized::conv2d(", 2, exactly=True) \
                   .check("aten::dequantize(") \
                   .run(m2.graph)

class TestQuantizeDynamicScriptJitPasses(QuantizationTestCase):
    def test_prepare_dynamic(self):
        class M(torch.nn.Module):
            def __init__(self):
                super(M, self).__init__()
                self.fc = torch.nn.Linear(5, 5)

            def forward(self, x):
                return self.fc(x)

        m = torch.jit.script(M())
        m = prepare_dynamic_script(m, {'': default_dynamic_qconfig})
        # for input of FC for dynamic quant
        assert len(attrs_with_prefix(m, '_observer_')) == 1
        # for weight
        assert len(attrs_with_prefix(m.fc, '_observer_')) == 1
        FileCheck().check('DynamicQuantObserver = prim::GetAttr[name="_observer_') \
                   .check('prim::GetAttr[name="fc"]') \
                   .check('prim::CallMethod') \
                   .check_not('Observer = prim::GetAttr[name="_observer_') \
                   .run(m.graph)


    def test_prepare_dynamic_child_qconfig(self):
        class Sub(torch.nn.Module):
            def __init__(self):
                super(Sub, self).__init__()
                self.fc = torch.nn.Linear(5, 5)

            def forward(self, x):
                return self.fc(x)

        class M(torch.nn.Module):
            def __init__(self):
                super(M, self).__init__()
                self.conv = torch.nn.Conv2d(3, 5, 3)
                self.sub = Sub()

            def forward(self, x):
                return self.sub(self.conv(x))

        m = torch.jit.script(M())
        # only quantize child module.
        m = prepare_dynamic_script(m, {'sub.fc': default_dynamic_qconfig})

        # input of sub for dynamic quant
        assert len(attrs_with_prefix(m, '_observer_')) == 1
        # not quantized
        assert len(attrs_with_prefix(m.conv, '_observer_')) == 0
        # no observers since we observe in the outer most call site
        assert len(attrs_with_prefix(m.sub, '_observer_')) == 0
        # weight of linear
        assert len(attrs_with_prefix(m.sub.fc, '_observer_')) == 1
        FileCheck().check('prim::GetAttr[name="sub') \
                   .check('prim::CallMethod') \
                   .check('DynamicQuantObserver = prim::GetAttr[name="_observer_') \
                   .check('prim::CallMethod') \
                   .check_not('Observer = prim::GetAttr[name="_observer_') \
                   .run(m.graph)

    def test_insert_quant_dequant_linear_dynamic(self):
        class M(torch.nn.Module):
            def __init__(self):
                super(M, self).__init__()
                self.fc1 = torch.nn.Linear(5, 5).float()
                self.fc2 = torch.nn.Linear(5, 5).float()

            def forward(self, x):
                x = self.fc1(x)
                return self.fc2(x)
        for is_per_channel in [True, False]:
            m = torch.jit.script(M())
            qconfig = per_channel_dynamic_qconfig if is_per_channel is True else default_dynamic_qconfig
            m = prepare_dynamic_script(m, {'': qconfig})
            m = convert_dynamic_script(m, debug=True)
            assert len(m._modules._c.items()) == 2, \
                'Expected to have two submodule of linear'

            wt_quant_func = "aten::quantize_per_channel" if is_per_channel \
                else "aten::quantize_per_tensor"
            act_quant_func = "aten::quantize_per_tensor"
            # quantizing activations
            FileCheck().check("aten::_choose_qparams_per_tensor") \
                       .check_next(act_quant_func) \
                       .check_next("aten::dequantize") \
                       .check("aten::_choose_qparams_per_tensor") \
                       .check_next(act_quant_func) \
                       .check_next("aten::dequantize") \
                       .check(wt_quant_func) \
                       .check_next("aten::dequantize") \
                       .check_not(wt_quant_func) \
                       .check("return") \
                       .run(m.graph)

    @override_qengines
    def test_dynamic_multi_op(self):
        class M(torch.nn.Module):
            def __init__(self):
                super(M, self).__init__()
                self.fc1 = torch.nn.Linear(5, 5).to(dtype=torch.float)

            def forward(self, x):
                x = x + 5
                return self.fc1(x)

        x = torch.randn(5, 5)
        for tracing in [True, False]:
            model = self.checkGraphModeOp(M(), x, "quantized::linear_dynamic", tracing=tracing, dynamic=True)
            # add op is not dynamically quantized.
            FileCheck().check("aten::add") \
                       .run(model.graph)

    @override_qengines
    def test_dynamic_quant_multi_uses(self):
        class M(torch.nn.Module):
            def __init__(self):
                super(M, self).__init__()
                self.fc = torch.nn.Linear(5, 5).float()

            def forward(self, x):
                size1 = x.size()
                size2 = x.size()
                return self.fc(x), size1, size2

        x = torch.randn(5, 5)
        for tracing in [True, False]:
            model = self.checkGraphModeOp(M(), x, "quantized::linear_dynamic", tracing=tracing, dynamic=True)
            FileCheck().check_not("aten::_choose_qparams_per_tensor") \
                       .run(model.graph)

    @override_qengines
    def test_dynamic_shared_weights(self):
        class myMod(torch.nn.Module):
            def __init__(self, weight):
                super().__init__()
                self.linear = nn.Linear(5, 5)
                self.linear.weight = weight

            def forward(self, x):
                return self.linear(x)

        class DynamicModel(torch.nn.Module):
            def __init__(self):
                super(DynamicModel, self).__init__()
                self.weight = torch.nn.Parameter(torch.ones(5, 5))
                self.mod1 = myMod(self.weight)

            def forward(self, x):
                y = self.mod1(x)
                z = torch.nn.functional.linear(y, self.weight)
                return z

        model = torch.jit.script(DynamicModel()).eval()
        data = torch.randn(5, 5, dtype=torch.float)
        quant_ops = ['mod1', '']
        counts = [1, 2]
        for op, count in zip(quant_ops, counts):
            qconfig_dict = {op: default_dynamic_qconfig}
            m1 = quantize_dynamic_script(model, qconfig_dict)
            out_graph = m1(data)

            FileCheck().check_count("quantized::linear_dynamic(", count, exactly=True) \
                       .check_not("aten::_choose_qparams_per_tensor") \
                       .run(m1.graph)

            # Explicitly call forward on model before convert
            m2 = prepare_dynamic_script(model, qconfig_dict)
            m2(data)
            m2 = convert_dynamic_script(m2, debug=False)
            out_ref = m2(data)
            self.assertEqual(out_graph, out_ref)

    @override_qengines
    def test_dynamic_with_if(self):
        class Res(torch.nn.Module):
            def __init__(self):
                super(Res, self).__init__()
                self.weight = torch.nn.Parameter(torch.ones(5, 5))

            def forward(self, x, cond):
                # type: (Tensor, bool) -> Tensor
                if cond:
                    return torch.nn.functional.linear(x, self.weight)
                else:
                    return torch.nn.functional.linear(x, self.weight)

        class M(torch.nn.Module):
            def __init__(self):
                super(M, self).__init__()
                self.res1 = Res()
                self.res2 = Res()

            def forward(self, x):
                x = self.res1(x, True)
                x = self.res2(x, False)
                return x

        model = torch.jit.script(M()).eval()
        data = torch.randn(5, 5, dtype=torch.float)
        qconfig_dict = {'': default_dynamic_qconfig}
        for tracing in [True, False]:
            m1 = self.checkGraphModeOp(M(), data, "quantized::linear_dynamic", tracing=tracing, dynamic=True)
            FileCheck().check_count("quantized::linear_dynamic(", 2, exactly=True) \
                       .check_not("aten::_choose_qparams_per_tensor") \
                       .run(m1.graph)

        # Check to make sure weight observers run correctly
        ref_qparams = []
        qconfig = script_qconfig(default_dynamic_qconfig)
        wt_module = wrap_cpp_module(qconfig.weight)
        for wt in [model.res1.weight, model.res2.weight]:
            wt_module(wt)
            qparams = wt_module.calculate_qparams()
            ref_qparams.append((qparams[0].item(), qparams[1].item()))

        m2 = prepare_dynamic_script(model, qconfig_dict)
        m2 = convert_dynamic_script(m2, debug=True)
        graph_params = []
        for x, obs in m2._modules._c.items():
            if x == 'res1':
                graph_params.append((obs.getattr('6_scale_0'), obs.getattr('6_zero_point_0')))
            elif x == 'res2':
                graph_params.append((obs.getattr('10_scale_0'), obs.getattr('10_zero_point_0')))
        self.assertEqual(ref_qparams, graph_params)

    def test_dynamic_weight_observer(self):
        class M(torch.nn.Module):
            def __init__(self):
                super(M, self).__init__()
                self.fc = torch.nn.Linear(5, 5).float()
                self.fc2 = torch.nn.Linear(5, 5).float()

            def forward(self, x):
                x = self.fc(x)
                return self.fc2(x)

        qconfig_dict = {'': default_dynamic_qconfig}
<<<<<<< HEAD
        model = torch.jit.script(M()).eval()
        qconfig = script_qconfig(default_dynamic_qconfig)
        ref_qparams = []
        wt_module = wrap_cpp_module(qconfig.weight)
        for wt in [model.fc.weight, model.fc2.weight]:
            wt_module(wt)
            qparams = wt_module.calculate_qparams()
            ref_qparams.append((qparams[0].item(), qparams[1].item()))
        model = prepare_dynamic_script(model, qconfig_dict)
        model = convert_dynamic_script(model, debug=True)
        graph_params = []
        for x, obs in model._modules._c.items():
            graph_params.append((obs.getattr('3_scale_0'), obs.getattr('3_zero_point_0')))
        self.assertEqual(ref_qparams, graph_params)

class TestQuantizeScript(JitTestCase):
    def _test_lower_graph_impl(self, model, data):
        model.qconfig = torch.quantization.default_qconfig
        model = torch.quantization.prepare(model)
        model = torch.quantization.convert(model)

        outputs = model(data)
        input_names = ["x"]

        def export_to_onnx(model, input, input_names):
            outputs = model(input)

            traced = torch.jit.trace(model, input)
            buf = io.BytesIO()
            torch.jit.save(traced, buf)
            buf.seek(0)

            model = torch.jit.load(buf)
            f = io.BytesIO()
            torch.onnx.export(model, input, f, input_names=input_names, example_outputs=outputs,
                              operator_export_type=torch.onnx.OperatorExportTypes.ONNX_ATEN_FALLBACK)
        onnx_model = export_to_onnx(model, data, input_names)

    @unittest.skipUnless('fbgemm' in torch.backends.quantized.supported_engines,
                         'Quantized RNN requires FBGEMM. FBGEMM is only optimized for CPUs'
                         ' with instruction set support avx2 or newer.')
    def test_lower_graph_linear(self):
        model = torch.quantization.QuantWrapper(torch.nn.Linear(5, 10, bias=True)).to(dtype=torch.float)
        data_numpy = np.random.rand(1, 2, 5).astype(np.float32)
        data = torch.from_numpy(data_numpy).to(dtype=torch.float)
        self._test_lower_graph_impl(model, data)

    @unittest.skipUnless('fbgemm' in torch.backends.quantized.supported_engines,
                         'Quantized RNN requires FBGEMM. FBGEMM is only optimized for CPUs'
                         ' with instruction set support avx2 or newer.')
    def test_lower_graph_conv2d(self):
        model = torch.quantization.QuantWrapper(torch.nn.Conv2d(3, 5, 2, bias=True)).to(dtype=torch.float)
        data_numpy = np.random.rand(1, 3, 6, 6).astype(np.float32)
        data = torch.from_numpy(data_numpy).to(dtype=torch.float)
        self._test_lower_graph_impl(model, data)

    @unittest.skipUnless('fbgemm' in torch.backends.quantized.supported_engines,
                         'Quantized RNN requires FBGEMM. FBGEMM is only optimized for CPUs'
                         ' with instruction set support avx2 or newer.')
    @unittest.skip("onnx opset9 does not support quantize_per_tensor and caffe2 \
    does not support conv3d")
    def test_lower_graph_conv3d(self):
        model = torch.quantization.QuantWrapper(torch.nn.Conv3d(3, 5, 2, bias=True)).to(dtype=torch.float)
        data_numpy = np.random.rand(1, 3, 6, 6, 6).astype(np.float32)
        data = torch.from_numpy(data_numpy).to(dtype=torch.float)
        self._test_lower_graph_impl(model, data)

    @unittest.skipUnless('fbgemm' in torch.backends.quantized.supported_engines,
                         'Quantized RNN requires FBGEMM. FBGEMM is only optimized for CPUs'
                         ' with instruction set support avx2 or newer.')
    def test_rnn_cell_quantized(self):
        d_in, d_hid = 2, 2

        for cell in [
            torch.nn.LSTMCell(d_in, d_hid).float(),
            torch.nn.GRUCell(d_in, d_hid).float(),
            torch.nn.RNNCell(d_in, d_hid).float(),
        ]:
            if isinstance(cell, torch.nn.LSTMCell):
                num_chunks = 4
            elif isinstance(cell, torch.nn.GRUCell):
                num_chunks = 3
            elif isinstance(cell, torch.nn.RNNCell):
                num_chunks = 1

            # Replace parameter values s.t. the range of values is exactly
            # 255, thus we will have 0 quantization error in the quantized
            # GEMM call. This i s for testing purposes.
            #
            # Note that the current implementation does not support
            # accumulation values outside of the range representable by a
            # 16 bit integer, instead resulting in a saturated value. We
            # must take care that in our test we do not end up with a dot
            # product that overflows the int16 range, e.g.
            # (255*127+255*127) = 64770. So, we hardcode the test values
            # here and ensure a mix of signedness.
            vals = [[100, -155],
                    [100, -155],
                    [-155, 100],
                    [-155, 100],
                    [100, -155],
                    [-155, 100],
                    [-155, 100],
                    [100, -155]]
            vals = vals[:d_hid * num_chunks]
            cell.weight_ih = torch.nn.Parameter(
                torch.tensor(vals, dtype=torch.float),
                requires_grad=False)
            cell.weight_hh = torch.nn.Parameter(
                torch.tensor(vals, dtype=torch.float),
                requires_grad=False)

            ref = copy.deepcopy(cell)

            cell = torch.jit.quantized.quantize_rnn_cell_modules(cell)
            x = torch.tensor([[100, -155],
                              [-155, 100],
                              [100, -155]], dtype=torch.float)
            h0_vals = [[-155, 100],
                       [-155, 155],
                       [100, -155]]
            hx = torch.tensor(h0_vals, dtype=torch.float)
            if isinstance(cell, torch.jit.quantized.QuantizedLSTMCell):
                cx = torch.tensor(h0_vals, dtype=torch.float)
                hiddens = (hx, cx)
            else:
                hiddens = hx

            if isinstance(cell, torch.jit.quantized.QuantizedLSTMCell):
                class ScriptWrapper(torch.jit.ScriptModule):
                    def __init__(self, cell):
                        super(ScriptWrapper, self).__init__()
                        self.cell = cell

                    @torch.jit.script_method
                    def forward(self, x, hiddens):
                        # type: (torch.Tensor, Tuple[torch.Tensor, torch.Tensor]) -> Tuple[torch.Tensor, torch.Tensor]
                        return self.cell(x, hiddens)
            else:

                class ScriptWrapper(torch.jit.ScriptModule):
                    def __init__(self, cell):
                        super(ScriptWrapper, self).__init__()
                        self.cell = cell

                    @torch.jit.script_method
                    def forward(self, x, hiddens):
                        # type: (torch.Tensor, torch.Tensor) -> torch.Tensor
                        return self.cell(x, hiddens)

            cell = ScriptWrapper(cell)
            outs = cell(x, hiddens)
            cell = self.getExportImportCopyWithPacking(cell)

            outs = cell(x, hiddens)
            ref_outs = ref(x, hiddens)

            self.assertEqual(len(outs), len(ref_outs))
            for out, ref_out in zip(outs, ref_outs):
                torch.testing.assert_allclose(out, ref_out)

    @unittest.skipUnless('fbgemm' in torch.backends.quantized.supported_engines,
                         'Quantized RNN requires FBGEMM. FBGEMM is only optimized for CPUs'
                         ' with instruction set support avx2 or newer.')
    def test_rnn_quantized(self):
        d_in, d_hid = 2, 2

        for cell in [
            torch.nn.LSTM(d_in, d_hid).float(),
            torch.nn.GRU(d_in, d_hid).float(),
        ]:

            # Replace parameter values s.t. the range of values is exactly
            # 255, thus we will have 0 quantization error in the quantized
            # GEMM call. This i s for testing purposes.
            #
            # Note that the current implementation does not support
            # accumulation values outside of the range representable by a
            # 16 bit integer, instead resulting in a saturated value. We
            # must take care that in our test we do not end up with a dot
            # product that overflows the int16 range, e.g.
            # (255*127+255*127) = 64770. So, we hardcode the test values
            # here and ensure a mix of signedness.
            vals = [[100, -155],
                    [100, -155],
                    [-155, 100],
                    [-155, 100],
                    [100, -155],
                    [-155, 100],
                    [-155, 100],
                    [100, -155]]
            if isinstance(cell, torch.nn.LSTM):
                num_chunks = 4
            elif isinstance(cell, torch.nn.GRU):
                num_chunks = 3
            vals = vals[:d_hid * num_chunks]
            cell.weight_ih_l0 = torch.nn.Parameter(
                torch.tensor(vals, dtype=torch.float),
                requires_grad=False)
            cell.weight_hh_l0 = torch.nn.Parameter(
                torch.tensor(vals, dtype=torch.float),
                requires_grad=False)

            ref = copy.deepcopy(cell)
            cell_int8 = torch.jit.quantized.quantize_rnn_modules(cell, dtype=torch.int8)
            cell_fp16 = torch.jit.quantized.quantize_rnn_modules(cell, dtype=torch.float16)

            niter = 10
            x = torch.tensor([[100, -155],
                              [-155, 100],
                              [100, -155]], dtype=torch.float).unsqueeze(0).repeat(niter, 1, 1)
            h0_vals = [[-155, 100],
                       [-155, 155],
                       [100, -155]]
            hx = torch.tensor(h0_vals, dtype=torch.float).unsqueeze(0)
            cx = torch.tensor(h0_vals, dtype=torch.float).unsqueeze(0)

            if isinstance(ref, torch.nn.LSTM):
                hiddens = (hx, cx)
            elif isinstance(ref, torch.nn.GRU):
                hiddens = hx

            ref_out, ref_hid = ref(x, hiddens)

            # Compare int8 quantized to unquantized
            output_int8, final_hiddens_int8 = cell_int8(x, hiddens)

            torch.testing.assert_allclose(output_int8, ref_out)
            for out, ref in zip(final_hiddens_int8, ref_hid):
                torch.testing.assert_allclose(out, ref)

            # Compare fp16 quantized to unquantized
            output_fp16, final_hiddens_fp16 = cell_fp16(x, hiddens)

            torch.testing.assert_allclose(output_fp16, ref_out)
            for out, ref in zip(final_hiddens_fp16, ref_hid):
                torch.testing.assert_allclose(out, ref)

            def compare_quantized_unquantized(ScriptWrapper, cell):
                wrapper = ScriptWrapper(cell)

                # Compare quantize scripted module to unquantized
                script_out, script_hid = wrapper(x, hiddens)
                torch.testing.assert_allclose(script_out, ref_out)
                for out, ref in zip(script_hid, ref_hid):
                    torch.testing.assert_allclose(out, ref)

                # Compare export/import to unquantized
                export_import_wrapper = self.getExportImportCopyWithPacking(wrapper)
                ei_out, ei_hid = export_import_wrapper(x, hiddens)
                torch.testing.assert_allclose(ei_out, ref_out)
                for out, ref in zip(ei_hid, ref_hid):
                    torch.testing.assert_allclose(out, ref)

            if isinstance(cell, torch.jit.quantized.QuantizedGRU):
                class ScriptWrapper(torch.jit.ScriptModule):
                    def __init__(self, cell):
                        super(ScriptWrapper, self).__init__()
                        self.cell = cell

                    @torch.jit.script_method
                    def forward(self, x, hiddens):
                        # type: (torch.Tensor, torch.Tensor) -> Tuple[torch.Tensor, torch.Tensor]
                        return self.cell(x, hiddens)

                compare_quantized_unquantized(ScriptWrapper, cell)
            elif isinstance(cell, torch.jit.quantized.QuantizedLSTM):
                for cell in [cell_int8, cell_fp16]:
                    class ScriptWrapper(torch.jit.ScriptModule):
                        def __init__(self, cell):
                            super(ScriptWrapper, self).__init__()
                            self.cell = cell

                        @torch.jit.script_method
                        def forward(self, x, hiddens):
                            # type: (torch.Tensor, Tuple[torch.Tensor, torch.Tensor])
                            #        -> Tuple[torch.Tensor, Tuple[torch.Tensor, torch.Tensor]]
                            return self.cell(x, hiddens)
                    compare_quantized_unquantized(ScriptWrapper, cell)

    if 'fbgemm' in torch.backends.quantized.supported_engines:
        # Suppression: using deprecated quant api
        @suppress_warnings
        def test_quantization_modules(self):
            K1, N1 = 2, 2

            class FooBar(torch.nn.Module):
                def __init__(self):
                    super(FooBar, self).__init__()
                    self.linear1 = torch.nn.Linear(K1, N1).float()

                def forward(self, x):
                    x = self.linear1(x)
                    return x

            fb = FooBar()
            fb.linear1.weight = torch.nn.Parameter(
                torch.tensor([[-150, 100], [100, -150]], dtype=torch.float), requires_grad=False)
            fb.linear1.bias = torch.nn.Parameter(torch.zeros_like(fb.linear1.bias), requires_grad=False)

            x = (torch.rand(1, K1).float() - 0.5) / 10.0
            value = torch.tensor([[100, -150]], dtype=torch.float)

            y_ref = fb(value)

            fb_int8 = torch.jit.quantized.quantize_linear_modules(fb)
            traced_int8 = torch.jit.trace(fb_int8, (x,))
            fb_int8 = self.getExportImportCopyWithPacking(traced_int8)
            y_int8 = fb_int8(value)

            fb_fp16 = torch.jit.quantized.quantize_linear_modules(fb, torch.float16)
            traced_fp16 = torch.jit.trace(fb_fp16, (x,))
            fb_fp16 = self.getExportImportCopyWithPacking(traced_fp16)
            y_fp16 = fb_fp16(value)

            torch.testing.assert_allclose(y_int8, y_ref, rtol=0.0001, atol=1e-3)
            torch.testing.assert_allclose(y_fp16, y_ref, rtol=0.0001, atol=1e-3)

    def _test_pickle_checkpoint_qtensor(self, device):
        with TemporaryFileName() as fname:
            class M(torch.jit.ScriptModule):
                __constants__ = ['fname']

                def __init__(self):
                    super(M, self).__init__()
                    self.fname = fname

                @torch.jit.script_method
                def forward(self, x, y):
                    torch.save((x, y), self.fname)
                    return y

            q = torch.quantize_per_tensor(
                torch.rand(2, 3, dtype=torch.float), scale=0.1, zero_point=10, dtype=torch.quint8).to(device)
            qc = torch.quantize_per_channel(
                torch.rand(2, 3, dtype=torch.float),
                scales=torch.tensor([0.1, 0.5, 0.01]),
                zero_points=torch.tensor([10, 0, 20]),
                axis=1, dtype=torch.quint8).to(device)
            m = M()
            m(q, qc)
            with open(fname, "rb") as handle:
                loaded_q, loaded_qc = torch.load(fname)
                self.assertEqual(loaded_q, q)
                self.assertEqual(loaded_qc, qc)

    def test_pickle_checkpoint_qtensor(self):
        self._test_pickle_checkpoint_qtensor('cpu')

    def test_serialize_qtensor(self):
        class SimpleQTensor(torch.jit.ScriptModule):
            def __init__(self, per_channel):
                super(SimpleQTensor, self).__init__()
                x = torch.rand(5, 5).float()
                if not per_channel:
                    x_q = torch.quantize_per_tensor(x, 0.2, 10, torch.quint8)
                else:
                    s = torch.rand(5, dtype=torch.float64) + 0.1
                    zp = torch.randint(5, 15, (5,))
                    x_q = torch.quantize_per_channel(x, s, zp, 1, torch.quint8)
                self.register_buffer('x', x_q)

            @torch.jit.script_method
            def forward(self):
                return self.x

        for per_channel in [False, True]:
            model = SimpleQTensor(per_channel)
            buffer = io.BytesIO()
            torch.jit.save(model, buffer)
            buffer.seek(0)
            model_loaded = torch.jit.load(buffer)
            self.assertEqual(model_loaded(), model())

    @unittest.skipUnless('fbgemm' in torch.backends.quantized.supported_engines, "requires FBGEMM")
    def test_erase_class_tensor_shapes(self):
        class Linear(torch.nn.Module):
            def __init__(self, in_features, out_features):
                super(Linear, self).__init__()
                qweight = torch._empty_affine_quantized(
                    [out_features, in_features], scale=1, zero_point=0,
                    dtype=torch.qint8)
                self._packed_weight = torch.ops.quantized.linear_prepack(qweight)

            @torch.jit.export
            def __getstate__(self):
                return (torch.ops.quantized.linear_unpack(self._packed_weight)[0], self.training)

            def forward(self):
                return self._packed_weight

            @torch.jit.export
            def __setstate__(self, state):
                self._packed_weight = torch.ops.quantized.linear_prepack(state[0])
                self.training = state[1]

            @property
            def weight(self):
                return torch.ops.quantized.linear_unpack(self._packed_weight)[0]

            @weight.setter
            def weight(self, w):
                self._packed_weight = torch.ops.quantized.linear_prepack(w)

        with torch.jit._disable_emit_hooks():
            x = torch.jit.script(Linear(10, 10))
            torch._C._jit_pass_erase_shape_information(x.graph)
=======
        eager_model = M().eval()
        x = torch.rand(5, 5)
        for tracing in [True, False]:
            model = get_script_module(eager_model, tracing, x)
            qconfig = script_qconfig(default_dynamic_qconfig)
            ref_qparams = []
            wt_module = wrap_cpp_module(qconfig.weight)
            for wt in [model.fc.weight, model.fc2.weight]:
                wt_module(wt)
                qparams = wt_module.calculate_qparams()
                ref_qparams.append((qparams[0].item(), qparams[1].item()))
            model = prepare_dynamic_script(model, qconfig_dict)
            model = convert_dynamic_script(model, debug=True)
            graph_params = []
            for x, obs in model._modules._c.items():
                if tracing:
                    graph_params.append((obs.getattr('4_scale_0'), obs.getattr('4_zero_point_0')))
                else:
                    graph_params.append((obs.getattr('3_scale_0'), obs.getattr('3_zero_point_0')))
            self.assertEqual(ref_qparams, graph_params)

class TestQuantizeScriptPTDQOps(QuantizationTestCase):
    """ Test graph mode post training dynamic quantization works
    for individual ops end to end.
    """
    @override_qengines
    def test_quantized_linear_dynamic(self):
        class M(torch.nn.Module):
            def __init__(self):
                super(M, self).__init__()
                self.fc = torch.nn.Linear(5, 5).float()

            def forward(self, x):
                return self.fc(x)

        x = torch.rand(5, 5)
        for tracing in [True, False]:
            model = self.checkGraphModeOp(M(), x, "quantized::linear_dynamic", tracing=tracing, dynamic=True)
>>>>>>> 103e7ea4
<|MERGE_RESOLUTION|>--- conflicted
+++ resolved
@@ -2591,21 +2591,44 @@
                 return self.fc2(x)
 
         qconfig_dict = {'': default_dynamic_qconfig}
-<<<<<<< HEAD
-        model = torch.jit.script(M()).eval()
-        qconfig = script_qconfig(default_dynamic_qconfig)
-        ref_qparams = []
-        wt_module = wrap_cpp_module(qconfig.weight)
-        for wt in [model.fc.weight, model.fc2.weight]:
-            wt_module(wt)
-            qparams = wt_module.calculate_qparams()
-            ref_qparams.append((qparams[0].item(), qparams[1].item()))
-        model = prepare_dynamic_script(model, qconfig_dict)
-        model = convert_dynamic_script(model, debug=True)
-        graph_params = []
-        for x, obs in model._modules._c.items():
-            graph_params.append((obs.getattr('3_scale_0'), obs.getattr('3_zero_point_0')))
-        self.assertEqual(ref_qparams, graph_params)
+        eager_model = M().eval()
+        x = torch.rand(5, 5)
+        for tracing in [True, False]:
+            model = get_script_module(eager_model, tracing, x)
+            qconfig = script_qconfig(default_dynamic_qconfig)
+            ref_qparams = []
+            wt_module = wrap_cpp_module(qconfig.weight)
+            for wt in [model.fc.weight, model.fc2.weight]:
+                wt_module(wt)
+                qparams = wt_module.calculate_qparams()
+                ref_qparams.append((qparams[0].item(), qparams[1].item()))
+            model = prepare_dynamic_script(model, qconfig_dict)
+            model = convert_dynamic_script(model, debug=True)
+            graph_params = []
+            for x, obs in model._modules._c.items():
+                if tracing:
+                    graph_params.append((obs.getattr('4_scale_0'), obs.getattr('4_zero_point_0')))
+                else:
+                    graph_params.append((obs.getattr('3_scale_0'), obs.getattr('3_zero_point_0')))
+            self.assertEqual(ref_qparams, graph_params)
+
+class TestQuantizeScriptPTDQOps(QuantizationTestCase):
+    """ Test graph mode post training dynamic quantization works
+    for individual ops end to end.
+    """
+    @override_qengines
+    def test_quantized_linear_dynamic(self):
+        class M(torch.nn.Module):
+            def __init__(self):
+                super(M, self).__init__()
+                self.fc = torch.nn.Linear(5, 5).float()
+
+            def forward(self, x):
+                return self.fc(x)
+
+        x = torch.rand(5, 5)
+        for tracing in [True, False]:
+            model = self.checkGraphModeOp(M(), x, "quantized::linear_dynamic", tracing=tracing, dynamic=True)
 
 class TestQuantizeScript(JitTestCase):
     def _test_lower_graph_impl(self, model, data):
@@ -2998,44 +3021,4 @@
 
         with torch.jit._disable_emit_hooks():
             x = torch.jit.script(Linear(10, 10))
-            torch._C._jit_pass_erase_shape_information(x.graph)
-=======
-        eager_model = M().eval()
-        x = torch.rand(5, 5)
-        for tracing in [True, False]:
-            model = get_script_module(eager_model, tracing, x)
-            qconfig = script_qconfig(default_dynamic_qconfig)
-            ref_qparams = []
-            wt_module = wrap_cpp_module(qconfig.weight)
-            for wt in [model.fc.weight, model.fc2.weight]:
-                wt_module(wt)
-                qparams = wt_module.calculate_qparams()
-                ref_qparams.append((qparams[0].item(), qparams[1].item()))
-            model = prepare_dynamic_script(model, qconfig_dict)
-            model = convert_dynamic_script(model, debug=True)
-            graph_params = []
-            for x, obs in model._modules._c.items():
-                if tracing:
-                    graph_params.append((obs.getattr('4_scale_0'), obs.getattr('4_zero_point_0')))
-                else:
-                    graph_params.append((obs.getattr('3_scale_0'), obs.getattr('3_zero_point_0')))
-            self.assertEqual(ref_qparams, graph_params)
-
-class TestQuantizeScriptPTDQOps(QuantizationTestCase):
-    """ Test graph mode post training dynamic quantization works
-    for individual ops end to end.
-    """
-    @override_qengines
-    def test_quantized_linear_dynamic(self):
-        class M(torch.nn.Module):
-            def __init__(self):
-                super(M, self).__init__()
-                self.fc = torch.nn.Linear(5, 5).float()
-
-            def forward(self, x):
-                return self.fc(x)
-
-        x = torch.rand(5, 5)
-        for tracing in [True, False]:
-            model = self.checkGraphModeOp(M(), x, "quantized::linear_dynamic", tracing=tracing, dynamic=True)
->>>>>>> 103e7ea4
+            torch._C._jit_pass_erase_shape_information(x.graph)
--- conflicted
+++ resolved
@@ -2116,14 +2116,8 @@
 
         options = itertools.product([1, 2, 3], [True, False])
         for dim, tracing in options:
-<<<<<<< HEAD
-            instance_norm = instance_norm_modules[dim](4)
-            m = self._test_op_impl(
-=======
-            # TODO: handle affine == False (separate PR)
             instance_norm = instance_norm_modules[dim](4, affine=True)
             m = self.checkGraphModeOp(
->>>>>>> caae2174
                 instance_norm, data[dim], "quantized::instance_norm", tracing)
             FileCheck().check_not("aten::instance_norm") \
                        .run(m.graph)

import torch
import torch.nn as nn
import torch.nn.quantized as nnq
from torch.quantization import (
    DeQuantStub,
    QuantStub,
    convert,
    default_eval_fn,
    default_qconfig,
    prepare,
    quantize,
    quantize_dynamic,
)
from torch.quantization._numeric_suite import (
    Shadow,
    ShadowLogger,
    compare_model_outputs,
    compare_model_stub,
    compare_weights,
)
from torch.testing._internal.common_quantization import (
    AnnotatedConvBnReLUModel,
    AnnotatedConvModel,
    AnnotatedSingleLayerLinearModel,
    QuantizationTestCase,
    SingleLayerLinearDynamicModel,
    LSTMwithHiddenDynamicModel,
)
from torch.testing._internal.common_quantized import override_qengines


class SubModule(torch.nn.Module):
    def __init__(self):
        super(SubModule, self).__init__()
        self.mod1 = nn.Identity()
        self.mod2 = nn.ReLU()

    def forward(self, x):
        x = self.mod1(x)
        x = self.mod2(x)
        return x


class ModelWithSubModules(torch.nn.Module):
    def __init__(self):
        super(ModelWithSubModules, self).__init__()
        self.qconfig = default_qconfig
        self.mod1 = SubModule()
        self.conv = torch.nn.Conv2d(3, 5, 3, bias=False).to(dtype=torch.float)
        self.quant = QuantStub()
        self.dequant = DeQuantStub()

    def forward(self, x):
        x = self.quant(x)
        x = self.mod1(x)
        x = self.conv(x)
        x = self.dequant(x)
        return x


class ModelWithFunctionals(torch.nn.Module):
    def __init__(self):
        super(ModelWithFunctionals, self).__init__()
        self.mycat = nnq.FloatFunctional()
        self.myadd = nnq.FloatFunctional()
        self.mymul = nnq.FloatFunctional()
        self.myadd_relu = nnq.FloatFunctional()
        self.my_scalar_add = nnq.FloatFunctional()
        self.my_scalar_mul = nnq.FloatFunctional()
        self.quant = QuantStub()
        self.dequant = DeQuantStub()

    def forward(self, x):
        x = self.quant(x)
        x = self.mycat.cat([x, x, x])
        x = self.myadd.add(x, x)
        x = self.mymul.mul(x, x)
        x = self.myadd_relu.add_relu(x, x)
        w = self.my_scalar_add.add_scalar(x, -0.5)
        w = self.my_scalar_mul.mul_scalar(w, 0.5)

        w = self.dequant(w)
        return w


class TestEagerModeNumericSuite(QuantizationTestCase):
    @override_qengines
    def test_compare_weights_conv_static(self):
        r"""Compare the weights of float and static quantized conv layer
        """

        qengine = torch.backends.quantized.engine

        def compare_and_validate_results(float_model, q_model):
            weight_dict = compare_weights(
                float_model.state_dict(), q_model.state_dict()
            )
            self.assertEqual(len(weight_dict), 1)
            for k, v in weight_dict.items():
                self.assertTrue(v["float"].shape == v["quantized"].shape)

        model_list = [AnnotatedConvModel(qengine), AnnotatedConvBnReLUModel(qengine)]
        for model in model_list:
            model.eval()
            if hasattr(model, "fuse_model"):
                model.fuse_model()
            q_model = quantize(model, default_eval_fn, self.img_data)
            compare_and_validate_results(model, q_model)

    @override_qengines
    def test_compare_weights_linear_static(self):
        r"""Compare the weights of float and static quantized linear layer
        """

        qengine = torch.backends.quantized.engine

        def compare_and_validate_results(float_model, q_model):
            weight_dict = compare_weights(
                float_model.state_dict(), q_model.state_dict()
            )
            self.assertEqual(len(weight_dict), 1)
            for k, v in weight_dict.items():
                self.assertTrue(v["float"].shape == v["quantized"].shape)

<<<<<<< HEAD
        # Test static quantization
        for qengine in supported_qengines:
            with override_quantized_engine(qengine):
                # Test Conv
                model_list = [
                    AnnotatedConvModel(qengine),
                    AnnotatedConvBnReLUModel(qengine),
                ]
                for model in model_list:
                    model.eval()
                    if hasattr(model, "fuse_model"):
                        model.fuse_model()
                    q_model = quantize(model, default_eval_fn, self.img_data)
                    compare_and_validate_results(model, q_model)

                # Test Linear
                img_data = [
                    (
                        torch.rand(3, 5, dtype=torch.float),
                        torch.randint(0, 1, (2,), dtype=torch.long),
                    )
                    for _ in range(2)
                ]
                model_list = [AnnotatedSingleLayerLinearModel(qengine)]
                for model in model_list:
                    model.eval()
                    if hasattr(model, "fuse_model"):
                        model.fuse_model()
                    q_model = quantize(model, default_eval_fn, img_data)
                    compare_and_validate_results(model, q_model)

        # Test dynamic quantization
        for qengine in supported_qengines:
            with override_quantized_engine(qengine):
                model_list = [SingleLayerLinearDynamicModel(qengine), LSTMwithHiddenDynamicModel(qengine)]
                for model in model_list:
                    model.eval()
                    if hasattr(model, "fuse_model"):
                        model.fuse_model()
                    q_model = quantize_dynamic(model)
                    compare_and_validate_results(model, q_model)

    def test_compare_model_stub(self):
        r"""Compare the output of quantized conv layer and its float shadow module
=======
        img_data = [
            (
                torch.rand(3, 5, dtype=torch.float),
                torch.randint(0, 1, (2,), dtype=torch.long),
            )
            for _ in range(2)
        ]
        model_list = [AnnotatedSingleLayerLinearModel(qengine)]
        for model in model_list:
            model.eval()
            if hasattr(model, "fuse_model"):
                model.fuse_model()
            q_model = quantize(model, default_eval_fn, img_data)
            compare_and_validate_results(model, q_model)

    @override_qengines
    def test_compare_weights_linear_dynamic(self):
        r"""Compare the weights of float and dynamic quantized linear layer
>>>>>>> 0a198161
        """

        qengine = torch.backends.quantized.engine

        def compare_and_validate_results(float_model, q_model):
            weight_dict = compare_weights(
                float_model.state_dict(), q_model.state_dict()
            )
            self.assertEqual(len(weight_dict), 1)
            for k, v in weight_dict.items():
                self.assertTrue(v["float"].shape == v["quantized"].shape)

        model_list = [SingleLayerLinearDynamicModel(qengine)]
        for model in model_list:
            model.eval()
            if hasattr(model, "fuse_model"):
                model.fuse_model()
            q_model = quantize_dynamic(model)
            compare_and_validate_results(model, q_model)

    @override_qengines
    def test_compare_model_stub_conv_static(self):
        r"""Compare the output of static quantized conv layer and its float shadow module
        """

        qengine = torch.backends.quantized.engine

        def compare_and_validate_results(float_model, q_model, module_swap_list, data):
            ob_dict = compare_model_stub(
                float_model, q_model, module_swap_list, data, ShadowLogger
            )
            self.assertEqual(len(ob_dict), 1)
            for k, v in ob_dict.items():
                self.assertTrue(v["float"].shape == v["quantized"].shape)

<<<<<<< HEAD
        # Test static quantization
        for qengine in supported_qengines:
            with override_quantized_engine(qengine):
                model_list = [
                    AnnotatedConvModel(qengine),
                    AnnotatedConvBnReLUModel(qengine),
                ]
                data = self.img_data[0][0]
                module_swap_list = [nn.Conv2d, nn.intrinsic.modules.fused.ConvReLU2d]
                for model in model_list:
                    model.eval()
                    if hasattr(model, "fuse_model"):
                        model.fuse_model()
                    q_model = quantize(model, default_eval_fn, self.img_data)
                    compare_and_validate_results(model, q_model, module_swap_list, data)

                # Test Linear
                img_data = [
                    (
                        torch.rand(3, 5, dtype=torch.float),
                        torch.randint(0, 1, (2,), dtype=torch.long),
                    )
                    for _ in range(2)
                ]
                linear_data = img_data[0][0]
                module_swap_list = [nn.Linear]
                model_list = [AnnotatedSingleLayerLinearModel(qengine)]
                for model in model_list:
                    model.eval()
                    if hasattr(model, "fuse_model"):
                        model.fuse_model()
                    q_model = quantize(model, default_eval_fn, img_data)
                    compare_and_validate_results(model, q_model, module_swap_list, linear_data)

                # Test adding stub to sub module
                model = ModelWithSubModules().eval()
                q_model = quantize(model, default_eval_fn, self.img_data)
                module_swap_list = [SubModule]
                ob_dict = compare_model_stub(
                    model, q_model, module_swap_list, data, ShadowLogger
                )
                self.assertTrue(isinstance(q_model.mod1, Shadow))
                self.assertFalse(isinstance(q_model.conv, Shadow))
                for k, v in ob_dict.items():
                    torch.testing.assert_allclose(
                        v["float"], v["quantized"].dequantize()
                    )

                # Test adding stub to functionals
                model = ModelWithFunctionals().eval()
                model.qconfig = torch.quantization.get_default_qconfig("fbgemm")
                q_model = prepare(model, inplace=False)
                q_model(data)
                q_model = convert(q_model)
                module_swap_list = [nnq.FloatFunctional]
                ob_dict = compare_model_stub(
                    model, q_model, module_swap_list, data, ShadowLogger
                )
                self.assertEqual(len(ob_dict), 6)
                self.assertTrue(isinstance(q_model.mycat, Shadow))
                self.assertTrue(isinstance(q_model.myadd, Shadow))
                self.assertTrue(isinstance(q_model.mymul, Shadow))
                self.assertTrue(isinstance(q_model.myadd_relu, Shadow))
                self.assertTrue(isinstance(q_model.my_scalar_add, Shadow))
                self.assertTrue(isinstance(q_model.my_scalar_mul, Shadow))
                for k, v in ob_dict.items():
                    self.assertTrue(v["float"].shape == v["quantized"].shape)

        # Test dynamic quantization
        lstm_input = torch.rand((1, 1, 2))
        lstm_hidden = (torch.rand(1, 1, 2), torch.rand(1, 1, 2))
        lstm_data = (lstm_input, lstm_hidden)
        for qengine in supported_qengines:
            with override_quantized_engine(qengine):
                model_list = [SingleLayerLinearDynamicModel(qengine), LSTMwithHiddenDynamicModel(qengine)]
                module_swap_list = [nn.Linear, nn.LSTM]
                for model in model_list:
                    model.eval()
                    if hasattr(model, "fuse_model"):
                        model.fuse_model()
                    q_model = quantize_dynamic(model)
                    if type(model) is LSTMwithHiddenDynamicModel:
                        compare_and_validate_results(model, q_model, module_swap_list, lstm_data)
                    else:
                        compare_and_validate_results(model, q_model, module_swap_list, linear_data)

    def test_compare_model_outputs(self):
        r"""Compare the output of conv layer in quantized model and corresponding
=======
        model_list = [AnnotatedConvModel(qengine), AnnotatedConvBnReLUModel(qengine)]
        module_swap_list = [nn.Conv2d, nn.intrinsic.modules.fused.ConvReLU2d]
        for model in model_list:
            model.eval()
            if hasattr(model, "fuse_model"):
                model.fuse_model()
            q_model = quantize(model, default_eval_fn, self.img_data)
            compare_and_validate_results(
                model, q_model, module_swap_list, self.img_data[0][0]
            )

    @override_qengines
    def test_compare_model_stub_linear_static(self):
        r"""Compare the output of static quantized linear layer and its float shadow module
        """

        qengine = torch.backends.quantized.engine

        def compare_and_validate_results(float_model, q_model, module_swap_list, data):
            ob_dict = compare_model_stub(
                float_model, q_model, module_swap_list, data, ShadowLogger
            )
            self.assertEqual(len(ob_dict), 1)
            for k, v in ob_dict.items():
                self.assertTrue(v["float"].shape == v["quantized"].shape)

        img_data = [
            (
                torch.rand(3, 5, dtype=torch.float),
                torch.randint(0, 1, (2,), dtype=torch.long),
            )
            for _ in range(2)
        ]
        linear_data = img_data[0][0]
        module_swap_list = [nn.Linear]
        model_list = [AnnotatedSingleLayerLinearModel(qengine)]
        for model in model_list:
            model.eval()
            if hasattr(model, "fuse_model"):
                model.fuse_model()
            q_model = quantize(model, default_eval_fn, img_data)
            compare_and_validate_results(model, q_model, module_swap_list, linear_data)

    @override_qengines
    def test_compare_model_stub_submodule_static(self):
        r"""Compare the output of static quantized submodule and its float shadow module
        """

        qengine = torch.backends.quantized.engine

        model = ModelWithSubModules().eval()
        q_model = quantize(model, default_eval_fn, self.img_data)
        module_swap_list = [SubModule]
        ob_dict = compare_model_stub(
            model, q_model, module_swap_list, data, ShadowLogger
        )
        self.assertTrue(isinstance(q_model.mod1, Shadow))
        self.assertFalse(isinstance(q_model.conv, Shadow))
        for k, v in ob_dict.items():
            torch.testing.assert_allclose(v["float"], v["quantized"].dequantize())

    @override_qengines
    def test_compare_model_stub_functional_static(self):
        r"""Compare the output of static quantized functional layer and its float shadow module
        """

        qengine = torch.backends.quantized.engine

        model = ModelWithFunctionals().eval()
        model.qconfig = torch.quantization.get_default_qconfig("fbgemm")
        q_model = prepare(model, inplace=False)
        q_model(self.img_data[0][0])
        q_model = convert(q_model)
        module_swap_list = [nnq.FloatFunctional]
        ob_dict = compare_model_stub(
            model, q_model, module_swap_list, self.img_data[0][0], ShadowLogger
        )
        self.assertEqual(len(ob_dict), 6)
        self.assertTrue(isinstance(q_model.mycat, Shadow))
        self.assertTrue(isinstance(q_model.myadd, Shadow))
        self.assertTrue(isinstance(q_model.mymul, Shadow))
        self.assertTrue(isinstance(q_model.myadd_relu, Shadow))
        self.assertTrue(isinstance(q_model.my_scalar_add, Shadow))
        self.assertTrue(isinstance(q_model.my_scalar_mul, Shadow))
        for k, v in ob_dict.items():
            self.assertTrue(v["float"].shape == v["quantized"].shape)

    @override_qengines
    def test_compare_model_stub_linear_dynamic(self):
        r"""Compare the output of dynamic quantized linear layer and its float shadow module
        """

        qengine = torch.backends.quantized.engine

        def compare_and_validate_results(float_model, q_model, module_swap_list, data):
            ob_dict = compare_model_stub(
                float_model, q_model, module_swap_list, data, ShadowLogger
            )
            self.assertEqual(len(ob_dict), 1)
            for k, v in ob_dict.items():
                self.assertTrue(v["float"].shape == v["quantized"].shape)

        img_data = [
            (
                torch.rand(3, 5, dtype=torch.float),
                torch.randint(0, 1, (2,), dtype=torch.long),
            )
            for _ in range(2)
        ]
        linear_data = img_data[0][0]
        model_list = [SingleLayerLinearDynamicModel(qengine)]
        module_swap_list = [nn.Linear]
        for model in model_list:
            model.eval()
            if hasattr(model, "fuse_model"):
                model.fuse_model()
            q_model = quantize_dynamic(model)
            compare_and_validate_results(model, q_model, module_swap_list, linear_data)

    @override_qengines
    def test_compare_model_outputs_conv_static(self):
        r"""Compare the output of conv layer in stataic quantized model and corresponding
        output of conv layer in float model
        """
        qengine = torch.backends.quantized.engine

        def compare_and_validate_results(float_model, q_model, data):
            act_compare_dict = compare_model_outputs(float_model, q_model, data)
            expected_act_compare_dict_keys = {"conv.stats", "quant.stats"}

            self.assertTrue(act_compare_dict.keys() == expected_act_compare_dict_keys)
            for k, v in act_compare_dict.items():
                self.assertTrue(v["float"].shape == v["quantized"].shape)

        model_list = [AnnotatedConvModel(qengine), AnnotatedConvBnReLUModel(qengine)]
        for model in model_list:
            model.eval()
            if hasattr(model, "fuse_model"):
                model.fuse_model()
            q_model = quantize(model, default_eval_fn, self.img_data)
            compare_and_validate_results(model, q_model, self.img_data[0][0])

    @override_qengines
    def test_compare_model_outputs_linear_static(self):
        r"""Compare the output of linear layer in static quantized model and corresponding
>>>>>>> 0a198161
        output of conv layer in float model
        """
        qengine = torch.backends.quantized.engine

        def compare_and_validate_results(float_model, q_model, data):
            act_compare_dict = compare_model_outputs(float_model, q_model, data)
<<<<<<< HEAD
            if type(float_model) is AnnotatedSingleLayerLinearModel:
                expected_act_compare_dict_keys = {"fc1.quant.stats", "fc1.module.stats"}
            elif type(float_model) is SingleLayerLinearDynamicModel:
                expected_act_compare_dict_keys = {"fc1.stats"}
            elif type(float_model) is LSTMwithHiddenDynamicModel:
                print("float model is lstm, act dict is: ", act_compare_dict)
                expected_act_compare_dict_keys = {"lstm.stats"}
            else:
                expected_act_compare_dict_keys = {"conv.stats", "quant.stats"}
=======
            expected_act_compare_dict_keys = {"fc1.quant.stats", "fc1.module.stats"}
>>>>>>> 0a198161

            self.assertTrue(act_compare_dict.keys() == expected_act_compare_dict_keys)
            for k, v in act_compare_dict.items():
                self.assertTrue(v["float"][0].shape == v["quantized"][0].shape)

<<<<<<< HEAD
        for qengine in supported_qengines:
            with override_quantized_engine(qengine):
                model_list = [
                    AnnotatedConvModel(qengine),
                    AnnotatedConvBnReLUModel(qengine),
                ]
                data = self.img_data[0][0]
                for model in model_list:
                    model.eval()
                    if hasattr(model, "fuse_model"):
                        model.fuse_model()
                    q_model = quantize(model, default_eval_fn, self.img_data)
                    compare_and_validate_results(model, q_model, data)

                # Test Linear
                img_data = [
                    (
                        torch.rand(3, 5, dtype=torch.float),
                        torch.randint(0, 1, (2,), dtype=torch.long),
                    )
                    for _ in range(2)
                ]
                linear_data = img_data[0][0]
                model_list = [AnnotatedSingleLayerLinearModel(qengine)]
                for model in model_list:
                    model.eval()
                    if hasattr(model, "fuse_model"):
                        model.fuse_model()
                    q_model = quantize(model, default_eval_fn, img_data)
                    compare_and_validate_results(model, q_model, linear_data)

                # Test functionals
                model = ModelWithFunctionals().eval()
                model.qconfig = torch.quantization.get_default_qconfig("fbgemm")
                q_model = prepare(model, inplace=False)
                q_model(data)
                q_model = convert(q_model)
                act_compare_dict = compare_model_outputs(model, q_model, data)
                self.assertEqual(len(act_compare_dict), 7)
                expected_act_compare_dict_keys = {
                    "mycat.stats",
                    "myadd.stats",
                    "mymul.stats",
                    "myadd_relu.stats",
                    "my_scalar_add.stats",
                    "my_scalar_mul.stats",
                    "quant.stats",
                }
                self.assertTrue(
                    act_compare_dict.keys() == expected_act_compare_dict_keys
                )
                for k, v in act_compare_dict.items():
                    self.assertTrue(v["float"].shape == v["quantized"].shape)

        # Test dynamic quantization
        lstm_input = torch.rand((1, 1, 2))
        lstm_hidden = (torch.rand(1, 1, 2), torch.rand(1, 1, 2))
        lstm_data = (lstm_input, lstm_hidden)
        for qengine in supported_qengines:
            with override_quantized_engine(qengine):
                model_list = [SingleLayerLinearDynamicModel(qengine), LSTMwithHiddenDynamicModel(qengine)]
                for model in model_list:
                    model.eval()
                    if hasattr(model, "fuse_model"):
                        model.fuse_model()
                    q_model = quantize_dynamic(model)
                    if type(model) is LSTMwithHiddenDynamicModel:
                        compare_and_validate_results(model, q_model, lstm_data)
                    else:
                        compare_and_validate_results(model, q_model, linear_data)
=======
        img_data = [
            (
                torch.rand(3, 5, dtype=torch.float),
                torch.randint(0, 1, (2,), dtype=torch.long),
            )
            for _ in range(2)
        ]
        linear_data = img_data[0][0]
        model_list = [AnnotatedSingleLayerLinearModel(qengine)]
        for model in model_list:
            model.eval()
            if hasattr(model, "fuse_model"):
                model.fuse_model()
            q_model = quantize(model, default_eval_fn, img_data)
            compare_and_validate_results(model, q_model, linear_data)

    @override_qengines
    def test_compare_model_outputs_functional_static(self):
        r"""Compare the output of functional layer in static quantized model and corresponding
        output of conv layer in float model
        """
        qengine = torch.backends.quantized.engine

        model = ModelWithFunctionals().eval()
        model.qconfig = torch.quantization.get_default_qconfig("fbgemm")
        q_model = prepare(model, inplace=False)
        q_model(self.img_data[0][0])
        q_model = convert(q_model)
        act_compare_dict = compare_model_outputs(model, q_model, self.img_data[0][0])
        self.assertEqual(len(act_compare_dict), 7)
        expected_act_compare_dict_keys = {
            "mycat.stats",
            "myadd.stats",
            "mymul.stats",
            "myadd_relu.stats",
            "my_scalar_add.stats",
            "my_scalar_mul.stats",
            "quant.stats",
        }
        self.assertTrue(act_compare_dict.keys() == expected_act_compare_dict_keys)
        for k, v in act_compare_dict.items():
            self.assertTrue(v["float"].shape == v["quantized"].shape)

    @override_qengines
    def test_compare_model_outputs_linear_dynamic(self):
        r"""Compare the output of linear layer in dynamic quantized model and corresponding
        output of conv layer in float model
        """
        qengine = torch.backends.quantized.engine

        def compare_and_validate_results(float_model, q_model, data):
            act_compare_dict = compare_model_outputs(float_model, q_model, data)
            expected_act_compare_dict_keys = {"fc1.stats"}

            self.assertTrue(act_compare_dict.keys() == expected_act_compare_dict_keys)
            for k, v in act_compare_dict.items():
                self.assertTrue(v["float"].shape == v["quantized"].shape)

        img_data = [
            (
                torch.rand(3, 5, dtype=torch.float),
                torch.randint(0, 1, (2,), dtype=torch.long),
            )
            for _ in range(2)
        ]
        linear_data = img_data[0][0]
        model_list = [SingleLayerLinearDynamicModel(qengine)]
        for model in model_list:
            model.eval()
            if hasattr(model, "fuse_model"):
                model.fuse_model()
            q_model = quantize_dynamic(model)
            compare_and_validate_results(model, q_model, linear_data)
>>>>>>> 0a198161
<|MERGE_RESOLUTION|>--- conflicted
+++ resolved
@@ -122,52 +122,6 @@
             for k, v in weight_dict.items():
                 self.assertTrue(v["float"].shape == v["quantized"].shape)
 
-<<<<<<< HEAD
-        # Test static quantization
-        for qengine in supported_qengines:
-            with override_quantized_engine(qengine):
-                # Test Conv
-                model_list = [
-                    AnnotatedConvModel(qengine),
-                    AnnotatedConvBnReLUModel(qengine),
-                ]
-                for model in model_list:
-                    model.eval()
-                    if hasattr(model, "fuse_model"):
-                        model.fuse_model()
-                    q_model = quantize(model, default_eval_fn, self.img_data)
-                    compare_and_validate_results(model, q_model)
-
-                # Test Linear
-                img_data = [
-                    (
-                        torch.rand(3, 5, dtype=torch.float),
-                        torch.randint(0, 1, (2,), dtype=torch.long),
-                    )
-                    for _ in range(2)
-                ]
-                model_list = [AnnotatedSingleLayerLinearModel(qengine)]
-                for model in model_list:
-                    model.eval()
-                    if hasattr(model, "fuse_model"):
-                        model.fuse_model()
-                    q_model = quantize(model, default_eval_fn, img_data)
-                    compare_and_validate_results(model, q_model)
-
-        # Test dynamic quantization
-        for qengine in supported_qengines:
-            with override_quantized_engine(qengine):
-                model_list = [SingleLayerLinearDynamicModel(qengine), LSTMwithHiddenDynamicModel(qengine)]
-                for model in model_list:
-                    model.eval()
-                    if hasattr(model, "fuse_model"):
-                        model.fuse_model()
-                    q_model = quantize_dynamic(model)
-                    compare_and_validate_results(model, q_model)
-
-    def test_compare_model_stub(self):
-        r"""Compare the output of quantized conv layer and its float shadow module
-=======
         img_data = [
             (
                 torch.rand(3, 5, dtype=torch.float),
@@ -186,7 +140,6 @@
     @override_qengines
     def test_compare_weights_linear_dynamic(self):
         r"""Compare the weights of float and dynamic quantized linear layer
->>>>>>> 0a198161
         """
 
         qengine = torch.backends.quantized.engine
@@ -208,6 +161,29 @@
             compare_and_validate_results(model, q_model)
 
     @override_qengines
+    def test_compare_weights_lstm_dynamic(self):
+        r"""Compare the weights of float and dynamic quantized LSTM layer
+        """
+
+        qengine = torch.backends.quantized.engine
+
+        def compare_and_validate_results(float_model, q_model):
+            weight_dict = compare_weights(
+                float_model.state_dict(), q_model.state_dict()
+            )
+            self.assertEqual(len(weight_dict), 1)
+            for k, v in weight_dict.items():
+                self.assertTrue(v["float"].shape == v["quantized"].shape)
+
+        model_list = [LSTMwithHiddenDynamicModel(qengine)]
+        for model in model_list:
+            model.eval()
+            if hasattr(model, "fuse_model"):
+                model.fuse_model()
+            q_model = quantize_dynamic(model)
+            compare_and_validate_results(model, q_model)
+
+    @override_qengines
     def test_compare_model_stub_conv_static(self):
         r"""Compare the output of static quantized conv layer and its float shadow module
         """
@@ -222,96 +198,6 @@
             for k, v in ob_dict.items():
                 self.assertTrue(v["float"].shape == v["quantized"].shape)
 
-<<<<<<< HEAD
-        # Test static quantization
-        for qengine in supported_qengines:
-            with override_quantized_engine(qengine):
-                model_list = [
-                    AnnotatedConvModel(qengine),
-                    AnnotatedConvBnReLUModel(qengine),
-                ]
-                data = self.img_data[0][0]
-                module_swap_list = [nn.Conv2d, nn.intrinsic.modules.fused.ConvReLU2d]
-                for model in model_list:
-                    model.eval()
-                    if hasattr(model, "fuse_model"):
-                        model.fuse_model()
-                    q_model = quantize(model, default_eval_fn, self.img_data)
-                    compare_and_validate_results(model, q_model, module_swap_list, data)
-
-                # Test Linear
-                img_data = [
-                    (
-                        torch.rand(3, 5, dtype=torch.float),
-                        torch.randint(0, 1, (2,), dtype=torch.long),
-                    )
-                    for _ in range(2)
-                ]
-                linear_data = img_data[0][0]
-                module_swap_list = [nn.Linear]
-                model_list = [AnnotatedSingleLayerLinearModel(qengine)]
-                for model in model_list:
-                    model.eval()
-                    if hasattr(model, "fuse_model"):
-                        model.fuse_model()
-                    q_model = quantize(model, default_eval_fn, img_data)
-                    compare_and_validate_results(model, q_model, module_swap_list, linear_data)
-
-                # Test adding stub to sub module
-                model = ModelWithSubModules().eval()
-                q_model = quantize(model, default_eval_fn, self.img_data)
-                module_swap_list = [SubModule]
-                ob_dict = compare_model_stub(
-                    model, q_model, module_swap_list, data, ShadowLogger
-                )
-                self.assertTrue(isinstance(q_model.mod1, Shadow))
-                self.assertFalse(isinstance(q_model.conv, Shadow))
-                for k, v in ob_dict.items():
-                    torch.testing.assert_allclose(
-                        v["float"], v["quantized"].dequantize()
-                    )
-
-                # Test adding stub to functionals
-                model = ModelWithFunctionals().eval()
-                model.qconfig = torch.quantization.get_default_qconfig("fbgemm")
-                q_model = prepare(model, inplace=False)
-                q_model(data)
-                q_model = convert(q_model)
-                module_swap_list = [nnq.FloatFunctional]
-                ob_dict = compare_model_stub(
-                    model, q_model, module_swap_list, data, ShadowLogger
-                )
-                self.assertEqual(len(ob_dict), 6)
-                self.assertTrue(isinstance(q_model.mycat, Shadow))
-                self.assertTrue(isinstance(q_model.myadd, Shadow))
-                self.assertTrue(isinstance(q_model.mymul, Shadow))
-                self.assertTrue(isinstance(q_model.myadd_relu, Shadow))
-                self.assertTrue(isinstance(q_model.my_scalar_add, Shadow))
-                self.assertTrue(isinstance(q_model.my_scalar_mul, Shadow))
-                for k, v in ob_dict.items():
-                    self.assertTrue(v["float"].shape == v["quantized"].shape)
-
-        # Test dynamic quantization
-        lstm_input = torch.rand((1, 1, 2))
-        lstm_hidden = (torch.rand(1, 1, 2), torch.rand(1, 1, 2))
-        lstm_data = (lstm_input, lstm_hidden)
-        for qengine in supported_qengines:
-            with override_quantized_engine(qengine):
-                model_list = [SingleLayerLinearDynamicModel(qengine), LSTMwithHiddenDynamicModel(qengine)]
-                module_swap_list = [nn.Linear, nn.LSTM]
-                for model in model_list:
-                    model.eval()
-                    if hasattr(model, "fuse_model"):
-                        model.fuse_model()
-                    q_model = quantize_dynamic(model)
-                    if type(model) is LSTMwithHiddenDynamicModel:
-                        compare_and_validate_results(model, q_model, module_swap_list, lstm_data)
-                    else:
-                        compare_and_validate_results(model, q_model, module_swap_list, linear_data)
-
-    def test_compare_model_outputs(self):
-        r"""Compare the output of conv layer in quantized model and corresponding
-=======
         model_list = [AnnotatedConvModel(qengine), AnnotatedConvBnReLUModel(qengine)]
         module_swap_list = [nn.Conv2d, nn.intrinsic.modules.fused.ConvReLU2d]
         for model in model_list:
@@ -422,14 +308,43 @@
             for _ in range(2)
         ]
         linear_data = img_data[0][0]
+
         model_list = [SingleLayerLinearDynamicModel(qengine)]
-        module_swap_list = [nn.Linear]
+        module_swap_list = [nn.Linear, nn.LSTM]
         for model in model_list:
             model.eval()
             if hasattr(model, "fuse_model"):
                 model.fuse_model()
             q_model = quantize_dynamic(model)
             compare_and_validate_results(model, q_model, module_swap_list, linear_data)
+
+    @override_qengines
+    def test_compare_model_stub_lstm_dynamic(self):
+        r"""Compare the output of dynamic quantized LSTM layer and its float shadow module
+        """
+
+        qengine = torch.backends.quantized.engine
+
+        def compare_and_validate_results(float_model, q_model, module_swap_list, data):
+            ob_dict = compare_model_stub(
+                float_model, q_model, module_swap_list, data, ShadowLogger
+            )
+            self.assertEqual(len(ob_dict), 1)
+            for k, v in ob_dict.items():
+                self.assertTrue(v["float"].shape == v["quantized"].shape)
+
+        lstm_input = torch.rand((1, 1, 2))
+        lstm_hidden = (torch.rand(1, 1, 2), torch.rand(1, 1, 2))
+        lstm_data = (lstm_input, lstm_hidden)
+
+        model_list = [LSTMwithHiddenDynamicModel(qengine)]
+        module_swap_list = [nn.Linear, nn.LSTM]
+        for model in model_list:
+            model.eval()
+            if hasattr(model, "fuse_model"):
+                model.fuse_model()
+            q_model = quantize_dynamic(model)
+            compare_and_validate_results(model, q_model, module_swap_list, lstm_data)
 
     @override_qengines
     def test_compare_model_outputs_conv_static(self):
@@ -444,7 +359,7 @@
 
             self.assertTrue(act_compare_dict.keys() == expected_act_compare_dict_keys)
             for k, v in act_compare_dict.items():
-                self.assertTrue(v["float"].shape == v["quantized"].shape)
+                self.assertTrue(v["float"][0].shape == v["quantized"][0].shape)
 
         model_list = [AnnotatedConvModel(qengine), AnnotatedConvBnReLUModel(qengine)]
         for model in model_list:
@@ -457,103 +372,18 @@
     @override_qengines
     def test_compare_model_outputs_linear_static(self):
         r"""Compare the output of linear layer in static quantized model and corresponding
->>>>>>> 0a198161
         output of conv layer in float model
         """
         qengine = torch.backends.quantized.engine
 
         def compare_and_validate_results(float_model, q_model, data):
             act_compare_dict = compare_model_outputs(float_model, q_model, data)
-<<<<<<< HEAD
-            if type(float_model) is AnnotatedSingleLayerLinearModel:
-                expected_act_compare_dict_keys = {"fc1.quant.stats", "fc1.module.stats"}
-            elif type(float_model) is SingleLayerLinearDynamicModel:
-                expected_act_compare_dict_keys = {"fc1.stats"}
-            elif type(float_model) is LSTMwithHiddenDynamicModel:
-                print("float model is lstm, act dict is: ", act_compare_dict)
-                expected_act_compare_dict_keys = {"lstm.stats"}
-            else:
-                expected_act_compare_dict_keys = {"conv.stats", "quant.stats"}
-=======
             expected_act_compare_dict_keys = {"fc1.quant.stats", "fc1.module.stats"}
->>>>>>> 0a198161
 
             self.assertTrue(act_compare_dict.keys() == expected_act_compare_dict_keys)
             for k, v in act_compare_dict.items():
-                self.assertTrue(v["float"][0].shape == v["quantized"][0].shape)
-
-<<<<<<< HEAD
-        for qengine in supported_qengines:
-            with override_quantized_engine(qengine):
-                model_list = [
-                    AnnotatedConvModel(qengine),
-                    AnnotatedConvBnReLUModel(qengine),
-                ]
-                data = self.img_data[0][0]
-                for model in model_list:
-                    model.eval()
-                    if hasattr(model, "fuse_model"):
-                        model.fuse_model()
-                    q_model = quantize(model, default_eval_fn, self.img_data)
-                    compare_and_validate_results(model, q_model, data)
-
-                # Test Linear
-                img_data = [
-                    (
-                        torch.rand(3, 5, dtype=torch.float),
-                        torch.randint(0, 1, (2,), dtype=torch.long),
-                    )
-                    for _ in range(2)
-                ]
-                linear_data = img_data[0][0]
-                model_list = [AnnotatedSingleLayerLinearModel(qengine)]
-                for model in model_list:
-                    model.eval()
-                    if hasattr(model, "fuse_model"):
-                        model.fuse_model()
-                    q_model = quantize(model, default_eval_fn, img_data)
-                    compare_and_validate_results(model, q_model, linear_data)
-
-                # Test functionals
-                model = ModelWithFunctionals().eval()
-                model.qconfig = torch.quantization.get_default_qconfig("fbgemm")
-                q_model = prepare(model, inplace=False)
-                q_model(data)
-                q_model = convert(q_model)
-                act_compare_dict = compare_model_outputs(model, q_model, data)
-                self.assertEqual(len(act_compare_dict), 7)
-                expected_act_compare_dict_keys = {
-                    "mycat.stats",
-                    "myadd.stats",
-                    "mymul.stats",
-                    "myadd_relu.stats",
-                    "my_scalar_add.stats",
-                    "my_scalar_mul.stats",
-                    "quant.stats",
-                }
-                self.assertTrue(
-                    act_compare_dict.keys() == expected_act_compare_dict_keys
-                )
-                for k, v in act_compare_dict.items():
-                    self.assertTrue(v["float"].shape == v["quantized"].shape)
-
-        # Test dynamic quantization
-        lstm_input = torch.rand((1, 1, 2))
-        lstm_hidden = (torch.rand(1, 1, 2), torch.rand(1, 1, 2))
-        lstm_data = (lstm_input, lstm_hidden)
-        for qengine in supported_qengines:
-            with override_quantized_engine(qengine):
-                model_list = [SingleLayerLinearDynamicModel(qengine), LSTMwithHiddenDynamicModel(qengine)]
-                for model in model_list:
-                    model.eval()
-                    if hasattr(model, "fuse_model"):
-                        model.fuse_model()
-                    q_model = quantize_dynamic(model)
-                    if type(model) is LSTMwithHiddenDynamicModel:
-                        compare_and_validate_results(model, q_model, lstm_data)
-                    else:
-                        compare_and_validate_results(model, q_model, linear_data)
-=======
+                self.assertTrue(v["float"].shape == v["quantized"].shape)
+
         img_data = [
             (
                 torch.rand(3, 5, dtype=torch.float),
@@ -620,6 +450,7 @@
             for _ in range(2)
         ]
         linear_data = img_data[0][0]
+
         model_list = [SingleLayerLinearDynamicModel(qengine)]
         for model in model_list:
             model.eval()
@@ -627,4 +458,30 @@
                 model.fuse_model()
             q_model = quantize_dynamic(model)
             compare_and_validate_results(model, q_model, linear_data)
->>>>>>> 0a198161
+
+    @override_qengines
+    def test_compare_model_outputs_lstm_dynamic(self):
+        r"""Compare the output of LSTM layer in dynamic quantized model and corresponding
+        output of conv layer in float model
+        """
+        qengine = torch.backends.quantized.engine
+
+        def compare_and_validate_results(float_model, q_model, data):
+            act_compare_dict = compare_model_outputs(float_model, q_model, data)
+            expected_act_compare_dict_keys = {"lstm.stats"}
+
+            self.assertTrue(act_compare_dict.keys() == expected_act_compare_dict_keys)
+            for k, v in act_compare_dict.items():
+                self.assertTrue(v["float"][0].shape == v["quantized"][0].shape)
+
+        lstm_input = torch.rand((1, 1, 2))
+        lstm_hidden = (torch.rand(1, 1, 2), torch.rand(1, 1, 2))
+        lstm_data = (lstm_input, lstm_hidden)
+
+        model_list = [LSTMwithHiddenDynamicModel(qengine)]
+        for model in model_list:
+            model.eval()
+            if hasattr(model, "fuse_model"):
+                model.fuse_model()
+            q_model = quantize_dynamic(model)
+            compare_and_validate_results(model, q_model, lstm_data)